# @Time   : 2020/6/26
# @Author : Shanlei Mu
# @Email  : slmu@ruc.edu.cn

# UPDATE:
<<<<<<< HEAD
# @Time   : 2020/8/7 18:38, 2020/8/19 18:59, 2020/8/14
# @Author : Zihan Lin, Yupeng Hou, Yushuo Chen
# @Email  : linzihan.super@foxmail.com, houyupeng@ruc.edu.cn, chenyushuo@ruc.edu.cn
=======
# @Time   : 2020/8/7 18:38, 2020/8/11 10:33, 2020/8/14， 2020/8/19
# @Author : Zihan Lin, Yupeng Hou, Yushuo Chen, Shanlei Mu
# @Email  : linzihan.super@foxmail.com, houyupeng@ruc.edu.cn, chenyushuo@ruc.edu.cn, slmu@ruc.edu.cn
>>>>>>> 493033eb

import os
import warnings
import itertools
import numpy as np
import torch
import torch.optim as optim
import matplotlib.pyplot as plt

from time import time
from trainer.utils import early_stopping, calculate_valid_score, dict2str
from evaluator import TopKEvaluator, LossEvaluator
from data.interaction import Interaction
from utils import ensure_dir, get_local_time, DataLoaderType, KGDataLoaderState, EvaluatorType
from logging import getLogger


class AbstractTrainer(object):
    def __init__(self, config, model):
        self.config = config
        self.model = model

    def fit(self, train_data):
        raise NotImplementedError('Method [next] should be implemented.')

    def evaluate(self, eval_data):
        raise NotImplementedError('Method [next] should be implemented.')


class Trainer(AbstractTrainer):
    def __init__(self, config, model):
        super(Trainer, self).__init__(config, model)

        self.logger = getLogger()
        self.learner = config['learner']
        self.learning_rate = config['learning_rate']
        self.epochs = config['epochs']
        self.eval_step = min(config['eval_step'], self.epochs)
        self.stopping_step = config['stopping_step']
        self.valid_metric = config['valid_metric']
        self.valid_metric_bigger = config['valid_metric_bigger']
        self.test_batch_size = config['eval_batch_size']
        self.device = config['device']
        self.checkpoint_dir = config['checkpoint_dir']
        ensure_dir(self.checkpoint_dir)
        saved_model_file = '{}-{}.pth'.format(self.config['model'], get_local_time())
        self.saved_model_file = os.path.join(self.checkpoint_dir, saved_model_file)

        self.start_epoch = 0
        self.cur_step = 0
        self.best_valid_score = -1
        self.best_valid_result = None
        self.train_loss_dict = dict()
        self.optimizer = self._build_optimizer()
        self.eval_type = config['eval_type']
        if self.eval_type == EvaluatorType.INDIVIDUAL:
            self.evaluator = LossEvaluator(config)
        else:
            self.evaluator = TopKEvaluator(config)

        self.item_tensor = None
        self.tot_item_num = None
        self.iid_field = config['ITEM_ID_FIELD']

    def _build_optimizer(self):
        # todo: Avoid clear text strings
        if self.learner.lower() == 'adam':
            optimizer = optim.Adam(self.model.parameters(), lr=self.learning_rate)
        elif self.learner.lower() == 'sgd':
            optimizer = optim.SGD(self.model.parameters(), lr=self.learning_rate)
        elif self.learner.lower() == 'adagrad':
            optimizer = optim.Adagrad(self.model.parameters(), lr=self.learning_rate)
        elif self.learner.lower() == 'rmsprop':
            optimizer = optim.RMSprop(self.model.parameters(), lr=self.learning_rate)
        else:
            warnings.warn('Received unrecognized optimizer, set default Adam optimizer', UserWarning)
            optimizer = optim.Adam(self.model.parameters(), lr=self.learning_rate)
        return optimizer

    def _train_epoch(self, train_data, epoch_idx):
        self.model.train()
        total_loss = 0.
        for batch_idx, interaction in enumerate(train_data):
            interaction = interaction.to(self.device)
            self.optimizer.zero_grad()
            loss = self.model.calculate_loss(interaction)
            loss.backward()
            self.optimizer.step()
            total_loss += loss.item()
        return total_loss

    def _valid_epoch(self, valid_data):
        valid_result = self.evaluate(valid_data, load_best_model=False)
        valid_score = calculate_valid_score(valid_result, self.valid_metric)
        return valid_score, valid_result

    def _save_checkpoint(self, epoch):
        state = {
            'config': self.config,
            'epoch': epoch,
            'cur_step': self.cur_step,
            'best_valid_score': self.best_valid_score,
            'state_dict': self.model.state_dict(),
            'optimizer': self.optimizer.state_dict(),
        }
        torch.save(state, self.saved_model_file)

    def resume_checkpoint(self, resume_file):
        resume_file = str(resume_file)
        checkpoint = torch.load(resume_file)
        self.start_epoch = checkpoint['epoch'] + 1
        self.cur_step = checkpoint['cur_step']
        self.best_valid_score = checkpoint['best_valid_score']

        # load architecture params from checkpoint
        if checkpoint['config']['model'].lower() != self.config['model'].lower():
            warnings.warn('Architecture configuration given in config file is different from that of checkpoint. '
                          'This may yield an exception while state_dict is being loaded.', UserWarning)
        self.model.load_state_dict(checkpoint['state_dict'])

        # load optimizer state from checkpoint only when optimizer type is not changed
        self.optimizer.load_state_dict(checkpoint['optimizer'])
        message_output = 'Checkpoint loaded. Resume training from epoch {}'.format(self.start_epoch)
        print(message_output)

    def fit(self, train_data, valid_data=None, verbose=True):
        if hasattr(self.model, 'train_preparation'):
            self.model.train_preparation(train_data=train_data, valid_data=valid_data)
        for epoch_idx in range(self.start_epoch, self.epochs):
            # train
            training_start_time = time()
            train_loss = self._train_epoch(train_data, epoch_idx)
            self.train_loss_dict[epoch_idx] = train_loss
            training_end_time = time()
            train_loss_output = "epoch %d training [time: %.2fs, train loss: %.4f]" % \
                                (epoch_idx, training_end_time - training_start_time, train_loss)
            if verbose:
                self.logger.info(train_loss_output)

            # eval
            if self.eval_step <= 0 or not valid_data:
                self._save_checkpoint(epoch_idx)
                update_output = 'Saving current: %s' % self.saved_model_file
                if verbose:
                    self.logger.info(update_output)
                continue
            if (epoch_idx + 1) % self.eval_step == 0:
                valid_start_time = time()
                valid_score, valid_result = self._valid_epoch(valid_data)
                self.best_valid_score, self.cur_step, stop_flag, update_flag = early_stopping(
                    valid_score, self.best_valid_score, self.cur_step,
                    max_step=self.stopping_step, bigger=self.valid_metric_bigger)
                valid_end_time = time()
                valid_score_output = "epoch %d evaluating [time: %.2fs, valid_score: %f]" % \
                                     (epoch_idx, valid_end_time - valid_start_time, valid_score)
                valid_result_output = 'valid result: \n' + dict2str(valid_result)
                if verbose:
                    self.logger.info(valid_score_output)
                    self.logger.info(valid_result_output)
                if update_flag:
                    self._save_checkpoint(epoch_idx)
                    update_output = 'Saving current best: %s' % self.saved_model_file
                    self.best_valid_result = valid_result
                    if verbose:
                        self.logger.info(update_output)

                if stop_flag:
                    stop_output = 'Finished training, best eval result in epoch %d' % \
                                  (epoch_idx - self.cur_step * self.eval_step)
                    if verbose:
                        self.logger.info(stop_output)
                    break
        return self.best_valid_score, self.best_valid_result

    def _full_sort_batch_eval(self, batched_data):
        # Note: interaction without item ids
        interaction, pos_idx, used_idx, \
        pos_len_list, neg_len_list = batched_data

        batch_size = interaction.length * self.tot_item_num
        if hasattr(self.model, 'full_sort_predict'):
            # Note: interaction without item ids
            scores = self.model.full_sort_predict(interaction.to(self.device))
        else:
            interaction = interaction.to_device_repeat_interleave(self.device, self.tot_item_num)
            interaction.update(self.item_tensor[:batch_size])
            scores = self.model.predict(interaction)
        pos_idx = pos_idx.to(self.device)
        used_idx = used_idx.to(self.device)

        pos_scores = scores.index_select(dim=0, index=pos_idx)
        pos_scores = torch.split(pos_scores, pos_len_list, dim=0)

        ones_tensor = torch.ones(batch_size, dtype=torch.bool, device=self.device)
        used_mask = ones_tensor.index_fill(dim=0, index=used_idx, value=0)
        neg_scores = scores.masked_select(used_mask)
        neg_scores = torch.split(neg_scores, neg_len_list, dim=0)

        final_scores = list(itertools.chain.from_iterable(zip(pos_scores, neg_scores)))
        final_scores = torch.cat(final_scores)

        setattr(interaction, 'pos_len_list', pos_len_list)
        setattr(interaction, 'user_len_list', list(np.add(pos_len_list, neg_len_list)))

        return interaction, final_scores

    @torch.no_grad()
    def evaluate(self, eval_data, load_best_model=True, model_file=None):
        if load_best_model:
            if model_file:
                checkpoint_file = model_file
            else:
                checkpoint_file = self.saved_model_file
            checkpoint = torch.load(checkpoint_file)
            self.model.load_state_dict(checkpoint['state_dict'])
            message_output = 'Loading model structure and parameters from {}'.format(checkpoint_file)
            #print(message_output)

        self.model.eval()

        if eval_data.dl_type == DataLoaderType.FULL:

            self.item_tensor = eval_data.get_item_tensor().to(self.device).repeat(eval_data.step)
            self.tot_item_num = eval_data.dataset.item_num

        batch_matrix_list = []
        for batch_idx, batched_data in enumerate(eval_data):
            if eval_data.dl_type == DataLoaderType.FULL:
                if self.eval_type == EvaluatorType.INDIVIDUAL:
                    raise ValueError('full sort can\'t use LossEvaluator')
                interaction, scores = self._full_sort_batch_eval(batched_data)
            else:
                interaction = batched_data
                batch_size = interaction.length

                if batch_size <= self.test_batch_size:
                    scores = self.model.predict(interaction.to(self.device))
                else:
                    scores = self.spilt_predict(interaction, batch_size)

            batch_matrix = self.evaluator.evaluate(interaction, scores)
            batch_matrix_list.append(batch_matrix)
        result = self.evaluator.collect(batch_matrix_list, eval_data)

        return result

    def spilt_predict(self, interaction, batch_size):
        spilt_interaction = dict()
        for key, tensor in interaction.interaction.items():
            spilt_interaction[key] = tensor.split(self.test_batch_size, dim=0)
        num_block = (batch_size+self.test_batch_size-1)//self.test_batch_size
        result_list = []
        for i in range(num_block):
            current_interaction = dict()
            for key, spilt_tensor in spilt_interaction.items():
                current_interaction[key] = spilt_tensor[i]
            result = self.model.predict(Interaction(current_interaction).to(self.device))
            result_list.append(result)
        return torch.cat(result_list, dim=0)

    def plot_train_loss(self, show=True, save_path=None):
        epochs = list(self.train_loss_dict.keys())
        epochs.sort()
        values = [float(self.train_loss_dict[epoch]) for epoch in epochs]
        plt.plot(epochs, values)
        plt.xticks(epochs)
        plt.xlabel('Epoch')
        plt.ylabel('Loss')
        if show:
            plt.show()
        if save_path:
            plt.savefig(save_path)


class KGTrainer(Trainer):
    def __init__(self, config, model):
        super(KGTrainer, self).__init__(config, model)

        self.train_kg_step = config['train_kg_step']

    def _train_epoch(self, train_data, epoch_idx):
        self.model.train()
        total_loss = 0.
        if self.train_kg_step <= 0:
            interaction_state = KGDataLoaderState.RSKG
        else:
            interaction_state = KGDataLoaderState.KG \
                if (epoch_idx + 1) % (self.train_kg_step + 1) == 0 else KGDataLoaderState.RS
        train_data.set_mode(interaction_state)
        if interaction_state in [KGDataLoaderState.RSKG, KGDataLoaderState.RS]:
            for batch_idx, interaction in enumerate(train_data):
                interaction = interaction.to(self.device)
                self.optimizer.zero_grad()
                loss = self.model.calculate_loss(interaction)
                loss.backward()
                self.optimizer.step()
                total_loss += loss.item()
        elif interaction_state in [KGDataLoaderState.KG]:
            for bath_idx, interaction in enumerate(train_data):
                interaction = interaction.to(self.device)
                self.optimizer.zero_grad()
                loss = self.model.calculate_kg_loss(interaction)
                loss.backward()
                self.optimizer.step()
                total_loss += loss.item()
        return total_loss<|MERGE_RESOLUTION|>--- conflicted
+++ resolved
@@ -3,15 +3,9 @@
 # @Email  : slmu@ruc.edu.cn
 
 # UPDATE:
-<<<<<<< HEAD
-# @Time   : 2020/8/7 18:38, 2020/8/19 18:59, 2020/8/14
-# @Author : Zihan Lin, Yupeng Hou, Yushuo Chen
-# @Email  : linzihan.super@foxmail.com, houyupeng@ruc.edu.cn, chenyushuo@ruc.edu.cn
-=======
-# @Time   : 2020/8/7 18:38, 2020/8/11 10:33, 2020/8/14， 2020/8/19
+# @Time   : 2020/8/7 18:38, 2020/8/19 18:59, 2020/8/14， 2020/8/19
 # @Author : Zihan Lin, Yupeng Hou, Yushuo Chen, Shanlei Mu
 # @Email  : linzihan.super@foxmail.com, houyupeng@ruc.edu.cn, chenyushuo@ruc.edu.cn, slmu@ruc.edu.cn
->>>>>>> 493033eb
 
 import os
 import warnings
