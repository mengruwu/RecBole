--- conflicted
+++ resolved
@@ -1,4 +1,3 @@
-<<<<<<< HEAD
 # -*- coding: utf-8 -*-
 # @Time   : 2020/6/27 16:40
 # @Author : Shanlei Mu
@@ -13,457 +12,6 @@
 """
 recbox.model.layers
 #############################
-Common Layers in recommender system
-"""
-
-from logging import getLogger
-import numpy as np
-import copy
-import math
-import torch
-import torch.nn as nn
-import torch.nn.functional as fn
-from torch.nn.init import normal_
-
-
-class MLPLayers(nn.Module):
-    r""" MLPLayers
-
-    Args:
-        - layers(list): a list contains the size of each layer in mlp layers
-        - dropout(float): probability of an element to be zeroed. Default: 0
-        - activation(str): activation function after each layer in mlp layers. Default: 'relu'
-                      candidates: 'sigmoid', 'tanh', 'relu', 'leekyrelu', 'none'
-
-    Shape:
-        - Input: (:math:`N`, \*, :math:`H_{in}`) where \* means any number of additional dimensions
-          :math:`H_{in}` must equal to the first value in `layers`
-        - Output: (:math:`N`, \*, :math:`H_{out}`) where :math:`H_{out}` equals to the last value in `layers`
-
-    Examples::
-
-        >> m = MLPLayers([64, 32, 16], 0.2, 'relu')
-        >> input = torch.randn(128, 64)
-        >> output = m(input)
-        >> print(output.size())
-        >> torch.Size([128, 16])
-    """
-
-    def __init__(self, layers, dropout=0, activation='relu', bn=False, init_method=None):
-        super(MLPLayers, self).__init__()
-        self.layers = layers
-        self.dropout = dropout
-        self.activation = activation
-        self.use_bn = bn
-        self.init_method = init_method
-        self.logger = getLogger()
-
-        mlp_modules = []
-        for idx, (input_size, output_size) in enumerate(zip(self.layers[:-1], self.layers[1:])):
-            mlp_modules.append(nn.Dropout(p=self.dropout))
-            mlp_modules.append(nn.Linear(input_size, output_size))
-            if self.use_bn:
-                mlp_modules.append(nn.BatchNorm1d(num_features=output_size))
-            if self.activation.lower() == 'sigmoid':
-                mlp_modules.append(nn.Sigmoid())
-            elif self.activation.lower() == 'tanh':
-                mlp_modules.append(nn.Tanh())
-            elif self.activation.lower() == 'relu':
-                mlp_modules.append(nn.ReLU())
-            elif self.activation.lower() == 'leakyrelu':
-                mlp_modules.append(nn.LeakyReLU())
-            elif self.activation.lower() == 'none':
-                pass
-            else:
-                self.logger.warning('Received unrecognized activation function, set default activation function')
-        self.mlp_layers = nn.Sequential(*mlp_modules)
-        if self.init_method is not None:
-            self.apply(self.init_weights)
-
-    def init_weights(self, module):
-        # We just initialize the module with normal distribution as the paper said
-        if isinstance(module, nn.Linear):
-            if self.init_method == 'norm':
-                normal_(module.weight.data, 0, 0.01)
-            if module.bias is not None:
-                module.bias.data.fill_(0.0)
-
-    def forward(self, input_feature):
-        return self.mlp_layers(input_feature)
-
-
-class FMEmbedding(nn.Module):
-    """
-        Input shape
-        - A 3D tensor with shape:``(batch_size,field_size)``.
-
-        Output shape
-        - 3D tensor with shape: ``(batch_size,field_size,embed_dim)``.
-    """
-
-    def __init__(self, field_dims, offsets, embed_dim):
-        super(FMEmbedding, self).__init__()
-        self.embedding = nn.Embedding(sum(field_dims), embed_dim)
-        self.offsets = offsets
-
-    def forward(self, input_x):
-        input_x = input_x + input_x.new_tensor(self.offsets).unsqueeze(0)
-        output = self.embedding(input_x)
-        return output
-
-
-class BaseFactorizationMachine(nn.Module):
-    """
-        Input shape
-        - A 3D tensor with shape:``(batch_size,field_size,embed_dim)``.
-
-        Output shape
-        - 3D tensor with shape: ``(batch_size,1)`` or ``(batch_size, embed_dim)``.
-    """
-
-    def __init__(self, reduce_sum=True):
-        super(BaseFactorizationMachine, self).__init__()
-        self.reduce_sum = reduce_sum
-
-    def forward(self, input_x):
-        square_of_sum = torch.sum(input_x, dim=1) ** 2
-        sum_of_square = torch.sum(input_x ** 2, dim=1)
-        output = square_of_sum - sum_of_square
-        if self.reduce_sum:
-            output = torch.sum(output, dim=1, keepdim=True)
-        output = 0.5 * output
-        return output
-
-
-class BiGNNLayer(nn.Module):
-    r"""Propagate a layer of Bi-interaction GNN
-
-    .. math::
-        output = (L+I)EW_1 + LE \otimes EW_2
-    """
-
-    def __init__(self, in_dim, out_dim):
-        super(BiGNNLayer, self).__init__()
-        self.in_dim = in_dim
-        self.out_dim = out_dim
-        self.linear = torch.nn.Linear(in_features=in_dim, out_features=out_dim)
-        self.interActTransform = torch.nn.Linear(in_features=in_dim, out_features=out_dim)
-
-    def forward(self, lap_matrix, eye_matrix, features):
-        # for GCF ajdMat is a (N+M) by (N+M) mat
-        # lap_matrix L = D^-1(A)D^-1 # 拉普拉斯矩阵
-        x = torch.sparse.mm(lap_matrix, features)
-
-        inter_part1 = self.linear(features + x)
-        inter_feature = torch.mul(x, features)
-        inter_part2 = self.interActTransform(inter_feature)
-
-        return inter_part1 + inter_part2
-
-
-class AttLayer(nn.Module):
-    """Calculate the attention signal(weight) according the input tensor.
-
-    Args:
-        infeatures (torch.FloatTensor): A 3D input tensor with shape of[batch_size, M, embed_dim].
-
-    Returns:
-        torch.FloatTensor: Attention weight of input. shape of [batch_size, M].
-
-    """
-
-    def __init__(self, in_dim, att_dim):
-        super(AttLayer, self).__init__()
-        self.in_dim = in_dim
-        self.att_dim = att_dim
-        self.w = torch.nn.Linear(in_features=in_dim, out_features=att_dim, bias=False)
-        self.h = nn.Parameter(torch.randn(att_dim), requires_grad=True)
-
-    def forward(self, infeatures):
-        att_singal = self.w(infeatures)  # [batch_size, M, att_dim]
-        att_singal = fn.relu(att_singal)  # [batch_size, M, att_dim]
-
-        att_singal = torch.mul(att_singal, self.h)  # [batch_size, M, att_dim]
-        att_singal = torch.sum(att_singal, dim=2)  # [batch_size, M]
-        att_singal = fn.softmax(att_singal, dim=1)  # [batch_size, M]
-
-        return att_singal
-
-
-class MultiHeadAttention(nn.Module):
-    def __init__(self, n_head, d_model, d_k, d_v):
-        super(MultiHeadAttention, self).__init__()
-        assert d_model % n_head == 0
-        self.d_model = d_model
-        self.n_head = n_head
-        self.d_k = d_k
-        self.d_v = d_v
-
-        self.W_Q = nn.Linear(self.d_model, self.d_k * self.n_head, bias=False)
-        self.W_K = nn.Linear(self.d_model, self.d_k * self.n_head, bias=False)
-        self.W_V = nn.Linear(self.d_model, self.d_v * self.n_head, bias=False)
-        self.fc = nn.Linear(self.n_head * self.d_v, self.d_model, bias=False)
-        self.layernorm = nn.LayerNorm(self.d_model)
-
-    def scale_dot_product_attention(self, Q, K, V, mask=None):
-        d_k = Q.size(-1)
-        scores = torch.matmul(Q, K.transpose(-1, -2)) / np.sqrt(d_k)
-        if mask is not None:
-            scores.masked_fill_(mask, -1e9)  # Fills elements of self tensor with value where mask is True.
-        attn = nn.Softmax(dim=-1)(scores)
-        context = torch.matmul(attn, V)
-        return context, attn
-
-    def forward(self, input_Q, input_K, input_V, mask=None):
-        residual, batch_size = input_Q, input_Q.size(0)
-
-        Q = self.W_Q(input_Q).view(batch_size, -1, self.n_head, self.d_k).transpose(1, 2)
-        K = self.W_K(input_K).view(batch_size, -1, self.n_head, self.d_k).transpose(1, 2)
-        V = self.W_V(input_V).view(batch_size, -1, self.n_head, self.d_v).transpose(1, 2)
-
-        if mask is not None:
-            mask = mask.unsqueeze(1).repeat(1, self.n_head, 1, 1)
-
-        context, attn = self.scale_dot_product_attention(Q, K, V, mask)
-        context = context.transpose(1, 2).reshape(batch_size, -1, self.n_head * self.d_v)
-        output = self.fc(context)
-        return self.layernorm(output + residual), attn
-
-
-class Dice(nn.Module):
-    r"""Dice activation function
-
-    .. math::
-        f(s)=p(s) \cdot s+(1-p(s)) \cdot \alpha s
-
-    .. math::
-        p(s)=\frac{1} {1 + e^{-\frac{s-E[s]} {\sqrt {Var[s] + \epsilon}}}}
-
-    """
-
-    def __init__(self, emb_size):
-        super(Dice, self).__init__()
-
-        self.sigmoid = nn.Sigmoid()
-        self.alpha = torch.zeros((emb_size,))
-
-    def forward(self, score):
-        self.alpha = self.alpha.to(score.device)
-        score_p = self.sigmoid(score)
-
-        return self.alpha * (1 - score_p) * score + score_p * score
-
-
-class SequenceAttLayer(nn.Module):
-    """Attention Layer. Get the representation of each user in the batch.
-
-    Args:
-        queries(torch.Tensor): candidate ads, [B, H], H means embedding_size * feat_num
-        keys(torch.Tensor): user_hist, [B, T, H]
-        keys_length(torch.Tensor): mask, [B]
-
-    Returns:
-        torch.Tensor: result
-
-    """
-
-    def __init__(self, mask_mat, att_hidden_size=(80, 40), activation='sigmoid', softmax_stag=False,
-                 return_seq_weight=True):
-        super(SequenceAttLayer, self).__init__()
-        self.att_hidden_size = att_hidden_size
-        self.activation = activation
-        self.softmax_stag = softmax_stag
-        self.return_seq_weight = return_seq_weight
-        self.mask_mat = mask_mat
-        self.att_mlp_layers = MLPLayers(self.att_hidden_size, activation='Sigmoid', bn=False)
-        self.dense = nn.Linear(self.att_hidden_size[-1], 1)
-
-    def forward(self, queries, keys, keys_length):
-        embbedding_size = queries.shape[-1]  # H
-        hist_len = keys.shape[1]  # T
-        queries = queries.repeat(1, hist_len)
-
-        queries = queries.view(-1, hist_len, embbedding_size)
-
-        # MLP Layer
-        input_tensor = torch.cat([queries, keys, queries - keys, queries * keys], dim=-1)
-        output = self.att_mlp_layers(input_tensor)
-        output = torch.transpose(self.dense(output), -1, -2)
-
-        # get mask
-        output = output.squeeze(1)
-        mask = self.mask_mat.repeat(output.size(0), 1)
-        mask = (mask >= keys_length.unsqueeze(1))
-
-        # mask
-        if self.softmax_stag:
-            mask_value = -np.inf
-        else:
-            mask_value = 0.0
-
-        output = output.masked_fill(mask=mask, value=torch.tensor(mask_value))
-        output = output.unsqueeze(1)
-        output = output / (embbedding_size ** 0.5)
-
-        # get the weight of each user's history list about the target item
-        if self.softmax_stag:
-            output = fn.softmax(output, dim=2)  # [B, 1, T]
-
-        if not self.return_seq_weight:
-            output = torch.matmul(output, keys)  # [B, 1, H]
-
-        return output
-
-# Transformer Layers
-# Adapted from https://github.com/huggingface/transformers/blob/master/src/transformers/modeling_bert.py
-
-
-def gelu(x):
-    """Implementation of the gelu activation function.
-
-    For information: OpenAI GPT's gelu is slightly different (and gives slightly different results)::
-
-        0.5 * x * (1 + torch.tanh(math.sqrt(2 / math.pi) * (x + 0.044715 * torch.pow(x, 3))))
-
-    Also see https://arxiv.org/abs/1606.08415
-    """
-    return x * 0.5 * (1.0 + torch.erf(x / math.sqrt(2.0)))
-
-
-def swish(x):
-    return x * torch.sigmoid(x)
-
-
-ACT2FN = {"gelu": gelu, "relu": fn.relu, "swish": swish}
-
-
-class SelfAttention(nn.Module):
-    def __init__(self, config):
-        super(SelfAttention, self).__init__()
-        if config['hidden_size'] % config['num_attention_heads'] != 0:
-            raise ValueError(
-                "The hidden size (%d) is not a multiple of the number of attention "
-                "heads (%d)" % (config['hidden_size'], config['num_attention_heads']))
-
-        self.num_attention_heads = config['num_attention_heads']
-        self.attention_head_size = int(config['hidden_size'] / config['num_attention_heads'])
-        self.all_head_size = self.num_attention_heads * self.attention_head_size
-
-        self.query = nn.Linear(config['hidden_size'], self.all_head_size)
-        self.key = nn.Linear(config['hidden_size'], self.all_head_size)
-        self.value = nn.Linear(config['hidden_size'], self.all_head_size)
-
-        self.attn_dropout = nn.Dropout(config['dropout_prob'])
-
-        self.dense = nn.Linear(config['hidden_size'], config['hidden_size'])
-        self.LayerNorm = nn.LayerNorm(config['hidden_size'], eps=1e-12)
-        self.out_dropout = nn.Dropout(config['dropout_prob'])
-
-    def transpose_for_scores(self, x):
-        new_x_shape = x.size()[:-1] + (self.num_attention_heads, self.attention_head_size)
-        x = x.view(*new_x_shape)
-        return x.permute(0, 2, 1, 3)
-
-    def forward(self, input_tensor, attention_mask):
-        mixed_query_layer = self.query(input_tensor)
-        mixed_key_layer = self.key(input_tensor)
-        mixed_value_layer = self.value(input_tensor)
-
-        query_layer = self.transpose_for_scores(mixed_query_layer)
-        key_layer = self.transpose_for_scores(mixed_key_layer)
-        value_layer = self.transpose_for_scores(mixed_value_layer)
-
-        # Take the dot product between "query" and "key" to get the raw attention scores.
-        attention_scores = torch.matmul(query_layer, key_layer.transpose(-1, -2))
-
-        attention_scores = attention_scores / math.sqrt(self.attention_head_size)
-        # Apply the attention mask is (precomputed for all layers in BertModel forward() function)
-        # [batch_size heads seq_len seq_len] scores
-        # [batch_size 1 1 seq_len]
-        attention_scores = attention_scores + attention_mask
-
-        # Normalize the attention scores to probabilities.
-        attention_probs = nn.Softmax(dim=-1)(attention_scores)
-        # This is actually dropping out entire tokens to attend to, which might
-        # seem a bit unusual, but is taken from the original Transformer paper.
-
-        attention_probs = self.attn_dropout(attention_probs)
-        context_layer = torch.matmul(attention_probs, value_layer)
-        context_layer = context_layer.permute(0, 2, 1, 3).contiguous()
-        new_context_layer_shape = context_layer.size()[:-2] + (self.all_head_size,)
-        context_layer = context_layer.view(*new_context_layer_shape)
-        hidden_states = self.dense(context_layer)
-        hidden_states = self.out_dropout(hidden_states)
-        hidden_states = self.LayerNorm(hidden_states + input_tensor)
-
-        return hidden_states
-
-
-class Intermediate(nn.Module):
-    def __init__(self, config):
-        super(Intermediate, self).__init__()
-        self.dense_1 = nn.Linear(config['hidden_size'], config['hidden_size'] * 4)
-        if isinstance(config['hidden_act'], str):
-            self.intermediate_act_fn = ACT2FN[config['hidden_act']]
-        else:
-            self.intermediate_act_fn = config['hidden_act']
-
-        self.dense_2 = nn.Linear(config['hidden_size'] * 4, config['hidden_size'])
-        self.LayerNorm = nn.LayerNorm(config['hidden_size'], eps=1e-12)
-        self.dropout = nn.Dropout(config['dropout_prob'])
-
-    def forward(self, input_tensor):
-        hidden_states = self.dense_1(input_tensor)
-        hidden_states = self.intermediate_act_fn(hidden_states)
-
-        hidden_states = self.dense_2(hidden_states)
-        hidden_states = self.dropout(hidden_states)
-        hidden_states = self.LayerNorm(hidden_states + input_tensor)
-
-        return hidden_states
-
-
-class TransformerLayer(nn.Module):
-    def __init__(self, config):
-        super(TransformerLayer, self).__init__()
-        self.attention = SelfAttention(config)
-        self.intermediate = Intermediate(config)
-
-    def forward(self, hidden_states, attention_mask):
-        attention_output = self.attention(hidden_states, attention_mask)
-        intermediate_output = self.intermediate(attention_output)
-        return intermediate_output
-
-
-class TransformerEncoder(nn.Module):
-    def __init__(self, config):
-        super(TransformerEncoder, self).__init__()
-        layer = TransformerLayer(config)
-        self.layer = nn.ModuleList([copy.deepcopy(layer)
-                                    for _ in range(config['num_hidden_layers'])])
-
-    def forward(self, hidden_states, attention_mask, output_all_encoded_layers=True):
-        all_encoder_layers = []
-        for layer_module in self.layer:
-            hidden_states = layer_module(hidden_states, attention_mask)
-            if output_all_encoded_layers:
-                all_encoder_layers.append(hidden_states)
-        if not output_all_encoded_layers:
-            all_encoder_layers.append(hidden_states)
-        return all_encoder_layers
-=======
-# -*- coding: utf-8 -*-
-# @Time   : 2020/6/27 16:40
-# @Author : Shanlei Mu
-# @Email  : slmu@ruc.edu.cn
-# @File   : layers.py
-
-# UPDATE:
-# @Time   : 2020/8/24 14:58, 2020/9/16, 2020/9/21, 2020/10/9
-# @Author : Yujie Lu, Xingyu Pan, Zhichao Feng, Hui Wang
-# @Email  : yujielu1998@gmail.com, panxy@ruc.edu.cn, fzcbupt@gmail.com, hui.wang@ruc.edu.cn
-
-"""
 Common Layers in recommender system
 """
 
@@ -477,8 +25,9 @@
 from torch.nn.init import normal_
 from recbox.utils import ModelType, InputType, FeatureType
 
+
 class MLPLayers(nn.Module):
-    """ MLPLayers
+    r""" MLPLayers
 
     Args:
         - layers(list): a list contains the size of each layer in mlp layers
@@ -487,9 +36,9 @@
                       candidates: 'sigmoid', 'tanh', 'relu', 'leekyrelu', 'none'
 
     Shape:
-        - Input: (N, *, H_{in}) where * means any number of additional dimensions
-          H_{in} must equal to the first value in `layers`
-        - Output: (N, *, H_{out}) where H_{out} equals to the last value in `layers`
+        - Input: (:math:`N`, \*, :math:`H_{in}`) where \* means any number of additional dimensions
+          :math:`H_{in}` must equal to the first value in `layers`
+        - Output: (:math:`N`, \*, :math:`H_{out}`) where :math:`H_{out}` equals to the last value in `layers`
 
     Examples::
 
@@ -571,7 +120,7 @@
         - A 3D tensor with shape:``(batch_size,field_size,embed_dim)``.
 
         Output shape
-        - 3D tensor with shape: ``(batch_size,1)`` or (batch_size, embed_dim).
+        - 3D tensor with shape: ``(batch_size,1)`` or ``(batch_size, embed_dim)``.
     """
 
     def __init__(self, reduce_sum=True):
@@ -589,10 +138,10 @@
 
 
 class BiGNNLayer(nn.Module):
-    """Propagate a layer of Bi-interaction GNN
+    r"""Propagate a layer of Bi-interaction GNN
 
     .. math::
-            output = (L+I)EW_1 + LE \otimes EW_2
+        output = (L+I)EW_1 + LE \otimes EW_2
     """
 
     def __init__(self, in_dim, out_dim):
@@ -616,6 +165,7 @@
 
 class AttLayer(nn.Module):
     """Calculate the attention signal(weight) according the input tensor.
+
     Args:
         infeatures (torch.FloatTensor): A 3D input tensor with shape of[batch_size, M, embed_dim].
 
@@ -686,7 +236,9 @@
     r"""Dice activation function
 
     .. math::
-        f(s)=p(s) \cdot s+(1-p(s)) \cdot \alpha s,
+        f(s)=p(s) \cdot s+(1-p(s)) \cdot \alpha s
+
+    .. math::
         p(s)=\frac{1} {1 + e^{-\frac{s-E[s]} {\sqrt {Var[s] + \epsilon}}}}
 
     """
@@ -705,7 +257,7 @@
 
 
 class SequenceAttLayer(nn.Module):
-    """attention Layer. Get the representation of each user in the batch.
+    """Attention Layer. Get the representation of each user in the batch.
 
     Args:
         queries(torch.Tensor): candidate ads, [B, H], H means embedding_size * feat_num
@@ -766,15 +318,19 @@
 
 # Transformer Layers
 # Adapted from https://github.com/huggingface/transformers/blob/master/src/transformers/modeling_bert.py
+
+
 def gelu(x):
     """Implementation of the gelu activation function.
-        For information: OpenAI GPT's gelu is slightly different
-        (and gives slightly different results):
-        0.5 * x * (1 + torch.tanh(math.sqrt(2 / math.pi) *
-        (x + 0.044715 * torch.pow(x, 3))))
-        Also see https://arxiv.org/abs/1606.08415
+
+    For information: OpenAI GPT's gelu is slightly different (and gives slightly different results)::
+
+        0.5 * x * (1 + torch.tanh(math.sqrt(2 / math.pi) * (x + 0.044715 * torch.pow(x, 3))))
+
+    Also see https://arxiv.org/abs/1606.08415
     """
     return x * 0.5 * (1.0 + torch.erf(x / math.sqrt(2.0)))
+
 
 def swish(x):
     return x * torch.sigmoid(x)
@@ -1129,5 +685,4 @@
         return sparse_embedding, dense_embedding
 
     def forward(self, user_idx, item_idx):
-        return self.embed_input_fields(user_idx, item_idx)
->>>>>>> eb902ec6
+        return self.embed_input_fields(user_idx, item_idx)