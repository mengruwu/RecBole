--- conflicted
+++ resolved
@@ -1,4 +1,3 @@
-<<<<<<< HEAD
 # @Time   : 2020/7/23 20:34
 # @Author : Shanlei Mu
 # @Email  : slmu@ruc.edu.cn
@@ -119,6 +118,7 @@
     'Test Criteo': {
         'model': 'FM',
         'dataset': 'criteo',
+        'normalize_all': True,
         'group_by_user': False,
         'epochs': 1,
         'valid_metric': 'AUC',
@@ -161,169 +161,4 @@
 
 
 if __name__ == '__main__':
-    run_test_examples()
-=======
-# @Time   : 2020/7/23 20:34
-# @Author : Shanlei Mu
-# @Email  : slmu@ruc.edu.cn
-
-# UPDATE:
-# @Time   : 2020/8/19 18:24
-# @Author : Yupeng Hou
-# @Email  : houyupeng@ruc.edu.cn
-
-import traceback
-from run_test import whole_process
-
-
-"""
-乞丐版代码测试程序，防止bug越写越多，尤其是后期model多起来，一不小心就会使某些model run不起来
- 
-代码提交前，请运行一下这个程序，保证无误后再提交
-
-有必要加入测试例子的，请尽量添加！按照格式添加到 `test_examples` 中
-
-"""
-
-
-test_examples = {
-    'Test Eval Metric': {
-        'model': 'BPRMF',
-        'dataset': 'ml-100k',
-        'epochs': 1,
-        'valid_metric': 'Recall@10',
-        'metrics:': ['Recall', 'MRR', 'NDCG'],
-        'topk': [5, 10, 20],
-    },
-    'Test Real Time Full Sort': {
-        'model': 'BPRMF',
-        'dataset': 'ml-100k',
-        'epochs': 1,
-        'valid_metric': 'Recall@10',
-        'metrics:': ['Recall'],
-        'topk': [10],
-        'eval_setting': 'RO_RS, full',
-        'real_time_neg_sampling': True
-    },
-    'Test Pre Full Sort': {
-        'model': 'BPRMF',
-        'dataset': 'ml-100k',
-        'epochs': 1,
-        'valid_metric': 'Recall@10',
-        'metrics:': ['Recall'],
-        'topk': [10],
-        'eval_setting': 'RO_RS, full',
-        'real_time_neg_sampling': False
-    },
-    'Test Real Time Neg Sample By': {
-        'model': 'BPRMF',
-        'dataset': 'ml-100k',
-        'epochs': 1,
-        'valid_metric': 'Recall@10',
-        'metrics:': ['Recall'],
-        'topk': [10],
-        'eval_setting': 'RO_RS, uni100',
-        'real_time_neg_sampling': True
-    },
-    'Test Pre Neg Sample By': {
-        'model': 'BPRMF',
-        'dataset': 'ml-100k',
-        'epochs': 1,
-        'valid_metric': 'Recall@10',
-        'metrics:': ['Recall'],
-        'topk': [10],
-        'eval_setting': 'RO_RS, uni100',
-        'real_time_neg_sampling': False
-    },
-    'Test Leave One Out': {
-        'model': 'BPRMF',
-        'dataset': 'ml-100k',
-        'epochs': 1,
-        'valid_metric': 'Recall@10',
-        'metrics:': ['Recall'],
-        'topk': [10],
-        'eval_setting': 'RO_LS, full',
-        'leave_one_num': 2,
-        'real_time_neg_sampling': True
-    },
-    'Test BPRMF': {
-        'model': 'BPRMF',
-        'dataset': 'ml-100k',
-        'epochs': 1,
-        'valid_metric': 'Recall@10',
-        'metrics:': ['Recall'],
-        'topk': [10]
-    },
-    'Test NeuMF': {
-        'model': 'NeuMF',
-        'dataset': 'ml-100k',
-        'epochs': 1,
-        'valid_metric': 'Recall@10',
-        'metrics:': ['Recall'],
-        'topk': [10]
-    },
-    'Test POP': {
-        'model': 'Pop',
-        'dataset': 'ml-100k',
-        'epochs': 1,
-        'valid_metric': 'Recall@10',
-        'metrics:': ['Recall'],
-        'topk': [10]
-    },
-    'Test FM': {
-        'model': 'FM',
-        'dataset': 'ml-100k',
-        'lowest_val': None,
-        'threshold': {'rating':3},
-        'group_by_user': False,
-        'epochs': 1,
-        'valid_metric': 'AUC',
-        'metrics': ['AUC']
-    },
-    'Test Criteo': {
-        'model': 'FM',
-        'dataset': 'criteo',
-        'normalize_all': True,
-        'group_by_user': False,
-        'epochs': 1,
-        'valid_metric': 'AUC',
-        'metrics': ['AUC']
-    },
-    'Test GRU4Rec': {
-        'model': 'GRU4Rec',
-        'dataset': 'ml-100k',
-        'eval_setting': 'TO_LS, full',
-        'split_ratio': None,
-        'leave_one_num': 2,
-        'real_time_neg_sampling': None,
-        'real_time_process': True,
-        'NEG_PREFIX': None,
-        'LABEL_FIELD': None,
-        'TIME_FIELD': 'timestamp',
-        'load_col': {'inter': ['rating', 'timestamp']},
-        'min_user_inter_num': 5
-    }
-}
-
-
-def run_test_examples():
-
-    success_examples, fail_examples = [], []
-    n_examples = len(test_examples.keys())
-    for idx, example in enumerate(test_examples.keys()):
-        print('\n\n Begin to run %d / %d example: %s \n\n' % (idx + 1, n_examples, example))
-        try:
-            whole_process(config_file='properties/overall.config', config_dict=test_examples[example])
-            print('\n\n Running %d / %d example successfully: %s \n\n' % (idx + 1, n_examples, example))
-            success_examples.append(example)
-        except Exception:
-            print(traceback.format_exc())
-            fail_examples.append(example)
-    print('success examples: ', success_examples)
-    print('fail examples: ', fail_examples)
-    print('\n')
-
-
-if __name__ == '__main__':
-    run_test_examples()
->>>>>>> 69103e1a
+    run_test_examples()