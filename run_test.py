# -*- coding: utf-8 -*-
# @Time   : 2020/7/20 20:32
# @Author : Shanlei Mu
# @Email  : slmu@ruc.edu.cn
# @File   : run_test.py

# UPDATE
<<<<<<< HEAD
# @Time   : 2020/10/3, 2020/10/1
# @Author : Yupeng Hou, Zihan Lin
# @Email  : houyupeng@ruc.edu.cn, zhlin@ruc.edu.cn
=======
# @Time   : 2020/8/29 2020/10/1
# @Author : Yupeng Hou Zihan Lin
# @Email  : houyupeng@ruc.edu.cn  zhlin@ruc.edu.cn

from logging import getLogger
from recbox.utils import init_logger, get_model, get_trainer, init_seed
from recbox.config import Config
from recbox.data import create_dataset, data_preparation


def whole_process(config_file='properties/overall.yaml', config_dict=None, saved=True):
    """
    初始化 config
    """
    config = Config(config_file, config_dict)
    print(config['lowest_val'])
    init_seed(config['seed'])

    """
    初始化 logger
    """
    init_logger(config)
    logger = getLogger()

    """
    初始化 dataset
    """
    dataset = create_dataset(config)
    logger.info(dataset)

    """
    生成 训练/验证/测试 数据
    """
    train_data, valid_data, test_data = data_preparation(config, dataset)

    """
    初始化 model
    """
    model = get_model(config['model'])(config, train_data).to(config['device'])
    logger.info(model)

    """
    初始化 trainer
    """
    trainer = get_trainer(config['MODEL_TYPE'], config['model'])(config, model)

    """
    训练
    """
    best_valid_score, best_valid_result = trainer.fit(train_data, valid_data, saved=saved)

    """
    测试
    """
    test_result = trainer.evaluate(test_data, load_best_model=saved)

    logger.info('best valid result: {}'.format(best_valid_result))
    logger.info('test result: {}'.format(test_result))
    #model.dump_parameters()


def run_test():
    whole_process()
>>>>>>> 92e10576

from recbox.quick_start import run_unirec

if __name__ == '__main__':
    run_unirec()
<|MERGE_RESOLUTION|>--- conflicted
+++ resolved
@@ -5,77 +5,11 @@
 # @File   : run_test.py
 
 # UPDATE
-<<<<<<< HEAD
 # @Time   : 2020/10/3, 2020/10/1
 # @Author : Yupeng Hou, Zihan Lin
 # @Email  : houyupeng@ruc.edu.cn, zhlin@ruc.edu.cn
-=======
-# @Time   : 2020/8/29 2020/10/1
-# @Author : Yupeng Hou Zihan Lin
-# @Email  : houyupeng@ruc.edu.cn  zhlin@ruc.edu.cn
-
-from logging import getLogger
-from recbox.utils import init_logger, get_model, get_trainer, init_seed
-from recbox.config import Config
-from recbox.data import create_dataset, data_preparation
-
-
-def whole_process(config_file='properties/overall.yaml', config_dict=None, saved=True):
-    """
-    初始化 config
-    """
-    config = Config(config_file, config_dict)
-    print(config['lowest_val'])
-    init_seed(config['seed'])
-
-    """
-    初始化 logger
-    """
-    init_logger(config)
-    logger = getLogger()
-
-    """
-    初始化 dataset
-    """
-    dataset = create_dataset(config)
-    logger.info(dataset)
-
-    """
-    生成 训练/验证/测试 数据
-    """
-    train_data, valid_data, test_data = data_preparation(config, dataset)
-
-    """
-    初始化 model
-    """
-    model = get_model(config['model'])(config, train_data).to(config['device'])
-    logger.info(model)
-
-    """
-    初始化 trainer
-    """
-    trainer = get_trainer(config['MODEL_TYPE'], config['model'])(config, model)
-
-    """
-    训练
-    """
-    best_valid_score, best_valid_result = trainer.fit(train_data, valid_data, saved=saved)
-
-    """
-    测试
-    """
-    test_result = trainer.evaluate(test_data, load_best_model=saved)
-
-    logger.info('best valid result: {}'.format(best_valid_result))
-    logger.info('test result: {}'.format(test_result))
-    #model.dump_parameters()
-
-
-def run_test():
-    whole_process()
->>>>>>> 92e10576
 
 from recbox.quick_start import run_unirec
 
 if __name__ == '__main__':
-    run_unirec()
+    run_unirec()