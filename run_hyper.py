# -*- coding: utf-8 -*-
# @Time   : 2020/7/24 15:57
# @Author : Shanlei Mu
# @Email  : slmu@ruc.edu.cn
# @File   : run_hyper.py
# UPDATE:
# @Time   : 2020/8/20 21:17, 2020/8/29, 2022/7/13, 2022/7/18
# @Author : Zihan Lin, Yupeng Hou, Gaowei Zhang, Lei Wang
# @Email  : linzihan.super@foxmail.com, houyupeng@ruc.edu.cn, zgw15630559577@163.com, zxcptss@gmail.com

import sys
import os
import argparse
import os
import numpy as np

from recbole.trainer import HyperTuning
from recbole.quick_start import objective_function
import ray
from ray import tune
from ray.tune.schedulers import ASHAScheduler
import math


<<<<<<< HEAD
def main():
    parser = argparse.ArgumentParser()
    parser.add_argument('--config_files', type=str, default=None, help='fixed config files')
    parser.add_argument('--default_file', type=str, default='Default.yaml', help='default config file')
    parser.add_argument('--params_file', type=str, default=None, help='parameters file')
    args, _ = parser.parse_known_args()
    
    try:
        model = [arg.split('=')[1] for arg in sys.argv if '--model=' in arg][0]
        dataset = [arg.split('=')[1] for arg in sys.argv if '--dataset=' in arg][0]
    except:
        raise NotImplementedError('Make sure model and dataset follow the format(--{k}={v}) in command line.')
    
    # plz set algo='exhaustive' to use exhaustive search, in this case, max_evals is auto set
    config_file_list = args.config_files.strip().split(' ') if args.config_files \
                            else [os.path.join('config', 'model', f'{model}.yaml')]
    config_file_list.append(os.path.join('config', args.default_file))

    if os.path.exists(os.path.join('config', 'dataset', f'{dataset}.yaml')):
        config_file_list.append(os.path.join('config', 'dataset', f'{dataset}.yaml'))

    params_file = args.params_file if args.params_file \
                        else os.path.join('config', 'hyper', f'{model}.hyper')
    export_result_file = os.path.join('saved', f'{model}-{dataset}.hyper.result')
    hp = HyperTuning(objective_function, algo='exhaustive',
                     params_file=params_file, fixed_config_file_list=config_file_list)
    hp.run()
    hp.export_result(export_result_file)
    print('best params: ', hp.best_params)
    print('best result: ')
=======
def hyperopt_tune(args):

    # plz set algo='exhaustive' to use exhaustive search, in this case, max_evals is auto set
    # in other case, max_evals needs to be set manually
    config_file_list = (
        args.config_files.strip().split(" ") if args.config_files else None
    )
    hp = HyperTuning(
        objective_function,
        algo="exhaustive",
        early_stop=10,
        max_evals=100,
        params_file=args.params_file,
        fixed_config_file_list=config_file_list,
        display_file=args.display_file,
    )
    hp.run()
    hp.export_result(output_file=args.output_file)
    print("best params: ", hp.best_params)
    print("best result: ")
>>>>>>> 51392878
    print(hp.params2result[hp.params2str(hp.best_params)])


def ray_tune(args):

    config_file_list = (
        args.config_files.strip().split(" ") if args.config_files else None
    )
    config_file_list = (
        [os.path.join(os.getcwd(), file) for file in config_file_list]
        if args.config_files
        else None
    )
    params_file = (
        os.path.join(os.getcwd(), args.params_file) if args.params_file else None
    )
    ray.init()
    tune.register_trainable("train_func", objective_function)
    config = {}
    with open(params_file, "r") as fp:
        for line in fp:
            para_list = line.strip().split(" ")
            if len(para_list) < 3:
                continue
            para_name, para_type, para_value = (
                para_list[0],
                para_list[1],
                "".join(para_list[2:]),
            )
            if para_type == "choice":
                para_value = eval(para_value)
                config[para_name] = tune.choice(para_value)
            elif para_type == "uniform":
                low, high = para_value.strip().split(",")
                config[para_name] = tune.uniform(float(low), float(high))
            elif para_type == "quniform":
                low, high, q = para_value.strip().split(",")
                config[para_name] = tune.quniform(float(low), float(high), float(q))
            elif para_type == "loguniform":
                low, high = para_value.strip().split(",")
                config[para_name] = tune.loguniform(
                    math.exp(float(low)), math.exp(float(high))
                )
            else:
                raise ValueError("Illegal param type [{}]".format(para_type))
    # choose different schedulers to use different tuning optimization algorithms
    # For details, please refer to Ray's official website https://docs.ray.io
    scheduler = ASHAScheduler(
        metric="recall@10", mode="max", max_t=10, grace_period=1, reduction_factor=2
    )

    local_dir = "./ray_log"
    result = tune.run(
        tune.with_parameters(objective_function, config_file_list=config_file_list),
        config=config,
        num_samples=5,
        log_to_file=args.output_file,
        scheduler=scheduler,
        local_dir=local_dir,
        resources_per_trial={"gpu": 1},
    )

    best_trial = result.get_best_trial("recall@10", "max", "last")
    print("best params: ", best_trial.config)
    print("best result: ", best_trial.last_result)


if __name__ == "__main__":

    parser = argparse.ArgumentParser()
    parser.add_argument(
        "--config_files", type=str, default=None, help="fixed config files"
    )
    parser.add_argument("--params_file", type=str, default=None, help="parameters file")
    parser.add_argument(
        "--output_file", type=str, default="hyper_example.result", help="output file"
    )
    parser.add_argument(
        "--display_file", type=str, default=None, help="visualization file"
    )
    parser.add_argument("--tool", type=str, default="Hyperopt", help="tuning tool")
    args, _ = parser.parse_known_args()

    if args.tool == "Hyperopt":
        hyperopt_tune(args)
    elif args.tool == "Ray":
        ray_tune(args)
    else:
        raise ValueError(f"The tool [{args.tool}] should in ['Hyperopt', 'Ray']")<|MERGE_RESOLUTION|>--- conflicted
+++ resolved
@@ -22,45 +22,31 @@
 import math
 
 
-<<<<<<< HEAD
-def main():
-    parser = argparse.ArgumentParser()
-    parser.add_argument('--config_files', type=str, default=None, help='fixed config files')
-    parser.add_argument('--default_file', type=str, default='Default.yaml', help='default config file')
-    parser.add_argument('--params_file', type=str, default=None, help='parameters file')
-    args, _ = parser.parse_known_args()
-    
+def hyperopt_tune(args):
     try:
-        model = [arg.split('=')[1] for arg in sys.argv if '--model=' in arg][0]
-        dataset = [arg.split('=')[1] for arg in sys.argv if '--dataset=' in arg][0]
+        model = [arg.split("=")[1] for arg in sys.argv if "--model=" in arg][0]
+        dataset = [arg.split("=")[1] for arg in sys.argv if "--dataset=" in arg][0]
     except:
-        raise NotImplementedError('Make sure model and dataset follow the format(--{k}={v}) in command line.')
+        raise NotImplementedError("Make sure model and dataset follow the format(--{k}={v}) in command line.")
     
     # plz set algo='exhaustive' to use exhaustive search, in this case, max_evals is auto set
-    config_file_list = args.config_files.strip().split(' ') if args.config_files \
-                            else [os.path.join('config', 'model', f'{model}.yaml')]
-    config_file_list.append(os.path.join('config', args.default_file))
+    # in other case, max_evals needs to be set manually
+    config_file_list = args.config_files.strip().split(" ") \
+                       if args.config_files
+                       else [os.path.join("config", "model", f"{model}.yaml")]
+    config_file_list.append(os.path.join("config", args.default_file))
 
-    if os.path.exists(os.path.join('config', 'dataset', f'{dataset}.yaml')):
-        config_file_list.append(os.path.join('config', 'dataset', f'{dataset}.yaml'))
+    if os.path.exists(os.path.join("config", "dataset", f"{dataset}.yaml")):
+        config_file_list.append(os.path.join("config", "dataset", f"{dataset}.yaml"))
+    
+    params_file = args.params_file \
+                  if args.params_file \
+                  else os.path.join("config", "hyper", f"{model}.hyper")
 
-    params_file = args.params_file if args.params_file \
-                        else os.path.join('config', 'hyper', f'{model}.hyper')
-    export_result_file = os.path.join('saved', f'{model}-{dataset}.hyper.result')
-    hp = HyperTuning(objective_function, algo='exhaustive',
-                     params_file=params_file, fixed_config_file_list=config_file_list)
-    hp.run()
-    hp.export_result(export_result_file)
-    print('best params: ', hp.best_params)
-    print('best result: ')
-=======
-def hyperopt_tune(args):
+    export_result_file = args.output_file \
+                         if args.output_file \
+                         else os.path.join("saved", f"{model}-{dataset}.hyper.result")
 
-    # plz set algo='exhaustive' to use exhaustive search, in this case, max_evals is auto set
-    # in other case, max_evals needs to be set manually
-    config_file_list = (
-        args.config_files.strip().split(" ") if args.config_files else None
-    )
     hp = HyperTuning(
         objective_function,
         algo="exhaustive",
@@ -71,10 +57,9 @@
         display_file=args.display_file,
     )
     hp.run()
-    hp.export_result(output_file=args.output_file)
+    hp.export_result(output_file=export_result_file)
     print("best params: ", hp.best_params)
     print("best result: ")
->>>>>>> 51392878
     print(hp.params2result[hp.params2str(hp.best_params)])
 
 
@@ -149,8 +134,9 @@
         "--config_files", type=str, default=None, help="fixed config files"
     )
     parser.add_argument("--params_file", type=str, default=None, help="parameters file")
+    parser.add_argument('--default_file', type=str, default='Default.yaml', help='default config file')
     parser.add_argument(
-        "--output_file", type=str, default="hyper_example.result", help="output file"
+        "--output_file", type=str, default=None, help="output file"
     )
     parser.add_argument(
         "--display_file", type=str, default=None, help="visualization file"
