--- conflicted
+++ resolved
@@ -155,31 +155,25 @@
             raise ValueError(f'`neg_sample_args` [{self.neg_sample_args["strategy"]}] is not supported!')
 
     def _neg_sampling(self, inter_feat):
-<<<<<<< HEAD
-        if self.neg_sample_args['strategy'] == 'by':
+        if 'dynamic' in self.neg_sample_args.keys() and self.neg_sample_args['dynamic'] != 'none':
+            candidate_num = self.neg_sample_args['dynamic']
             user_ids = inter_feat[self.uid_field].numpy()
             item_ids = inter_feat[self.iid_field].numpy()
-=======
-        if 'dynamic' in self.neg_sample_args.keys() and self.neg_sample_args['dynamic'] != 'none':
-            candidate_num = self.neg_sample_args['dynamic']
-            user_ids = inter_feat[self.uid_field]
-            item_ids = inter_feat[self.iid_field]
             neg_candidate_ids = self.sampler.sample_by_user_ids(user_ids, item_ids, self.neg_sample_num * candidate_num)
             self.model.eval()
             interaction = copy.deepcopy(inter_feat).to(self.model.device)
             interaction = interaction.repeat(self.neg_sample_num * candidate_num)
             neg_item_feat = Interaction({self.iid_field: neg_candidate_ids.to(self.model.device)})
             interaction.update(neg_item_feat)
-            scores = self.model.predict(interaction).reshape(candidate_num, -1)            
+            scores = self.model.predict(interaction).reshape(candidate_num, -1)
             indices = torch.max(scores, dim=0)[1].detach()
             neg_candidate_ids = neg_candidate_ids.reshape(candidate_num, -1)
             neg_item_ids = neg_candidate_ids[indices, [i for i in range(neg_candidate_ids.shape[1])]].view(-1)
             self.model.train()
             return self.sampling_func(inter_feat, neg_item_ids)
         elif self.neg_sample_args['strategy'] == 'by':
-            user_ids = inter_feat[self.uid_field]
-            item_ids = inter_feat[self.iid_field]
->>>>>>> e48406fb
+            user_ids = inter_feat[self.uid_field].numpy()
+            item_ids = inter_feat[self.iid_field].numpy()
             neg_item_ids = self.sampler.sample_by_user_ids(user_ids, item_ids, self.neg_sample_num)
             return self.sampling_func(inter_feat, neg_item_ids)
         else:
