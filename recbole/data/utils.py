# @Time   : 2020/7/21
# @Author : Yupeng Hou
# @Email  : houyupeng@ruc.edu.cn

# UPDATE:
# @Time   : 2021/7/9, 2020/9/17, 2020/8/31, 2021/2/20, 2021/3/1
# @Author : Yupeng Hou, Yushuo Chen, Kaiyuan Li, Haoran Cheng, Jiawei Guan
# @Email  : houyupeng@ruc.edu.cn, chenyushuo@ruc.edu.cn, tsotfsk@outlook.com, chenghaoran29@foxmail.com, guanjw@ruc.edu.cn

"""
recbole.data.utils
########################
"""

import copy
import importlib
import os
import pickle

from recbole.data.dataloader import *
from recbole.sampler import KGSampler, Sampler, RepeatableSampler
from recbole.utils import ModelType, ensure_dir, get_local_time, set_color


def create_dataset(config):
    """Create dataset according to :attr:`config['model']` and :attr:`config['MODEL_TYPE']`.

    Args:
        config (Config): An instance object of Config, used to record parameter information.

    Returns:
        Dataset: Constructed dataset.
    """
    dataset_module = importlib.import_module('recbole.data.dataset')
    if hasattr(dataset_module, config['model'] + 'Dataset'):
        return getattr(dataset_module, config['model'] + 'Dataset')(config)
    else:
        model_type = config['MODEL_TYPE']
        if model_type == ModelType.SEQUENTIAL:
            from .dataset import SequentialDataset
            return SequentialDataset(config)
        elif model_type == ModelType.KNOWLEDGE:
            from .dataset import KnowledgeBasedDataset
            return KnowledgeBasedDataset(config)
        elif model_type == ModelType.DECISIONTREE:
            from .dataset import DecisionTreeDataset
            return DecisionTreeDataset(config)
        else:
            from .dataset import Dataset
            return Dataset(config)


def save_split_dataloaders(config, dataloaders):
    """Save split dataloaders.

    Args:
        config (Config): An instance object of Config, used to record parameter information.
        dataloaders (tuple of AbstractDataLoader): The split dataloaders.
    """
    save_path = config['checkpoint_dir']
    saved_dataloaders_file = f'{config["dataset"]}-for-{config["model"]}-dataloader.pth'
    file_path = os.path.join(save_path, saved_dataloaders_file)
    logger = getLogger()
    logger.info(set_color('Saved split dataloaders', 'blue') + f': {file_path}')
    with open(file_path, 'wb') as f:
        pickle.dump(dataloaders, f)


def load_split_dataloaders(saved_dataloaders_file):
    """Load split dataloaders.

    Args:
        saved_dataloaders_file (str): The path of split dataloaders.

    Returns:
        dataloaders (tuple of AbstractDataLoader): The split dataloaders.
    """
    with open(saved_dataloaders_file, 'rb') as f:
        dataloaders = pickle.load(f)
    return dataloaders


<<<<<<< HEAD
def data_preparation(config, dataset, save=False, train_drop_ratio=0.):
=======
def data_preparation(config, dataset, save=False, drop_inter_ratio=0., drop_user_ratio=0.):
>>>>>>> 7297f461
    """Split the dataset by :attr:`config['eval_args']` and create training, validation and test dataloader.

    Args:
        config (Config): An instance object of Config, used to record parameter information.
        dataset (Dataset): An instance object of Dataset, which contains all interaction records.
        save (bool, optional): If ``True``, it will call :func:`save_datasets` to save split dataset.
            Defaults to ``False``.

    Returns:
        tuple:
            - train_data (AbstractDataLoader): The dataloader for training.
            - valid_data (AbstractDataLoader): The dataloader for validation.
            - test_data (AbstractDataLoader): The dataloader for testing.
    """
    model_type = config['MODEL_TYPE']
<<<<<<< HEAD
    built_datasets = dataset.build(train_drop_ratio)
=======
    built_datasets = dataset.build(drop_inter_ratio=config['drop_inter_ratio'], drop_user_ratio=config['drop_user_ratio'])
>>>>>>> 7297f461
    logger = getLogger()

    train_dataset, valid_dataset, test_dataset = built_datasets
    train_sampler, valid_sampler, test_sampler = create_samplers(config, dataset, built_datasets)

    if model_type != ModelType.KNOWLEDGE:
        train_data = get_dataloader(config, 'train')(config, train_dataset, train_sampler, shuffle=True)
    else:
        kg_sampler = KGSampler(dataset, config['train_neg_sample_args']['distribution'])
        train_data = get_dataloader(config, 'train')(config, train_dataset, train_sampler, kg_sampler, shuffle=True)

    valid_data = get_dataloader(config, 'evaluation')(config, valid_dataset, valid_sampler, shuffle=False)
    test_data = get_dataloader(config, 'evaluation')(config, test_dataset, test_sampler, shuffle=False)
    logger.info(
        set_color('[Training]: ', 'pink') + set_color('train_batch_size', 'cyan') + ' = ' +
        set_color(f'[{config["train_batch_size"]}]', 'yellow') + set_color(' negative sampling', 'cyan') + ': ' +
        set_color(f'[{config["neg_sampling"]}]', 'yellow')
    )
    logger.info(
        set_color('[Evaluation]: ', 'pink') + set_color('eval_batch_size', 'cyan') + ' = ' +
        set_color(f'[{config["eval_batch_size"]}]', 'yellow') + set_color(' eval_args', 'cyan') + ': ' +
        set_color(f'[{config["eval_args"]}]', 'yellow')
    )
    if save:
        save_split_dataloaders(config, dataloaders=(train_data, valid_data, test_data))

    return train_data, valid_data, test_data


def get_dataloader(config, phase):
    """Return a dataloader class according to :attr:`config` and :attr:`phase`.

    Args:
        config (Config): An instance object of Config, used to record parameter information.
        phase (str): The stage of dataloader. It can only take two values: 'train' or 'evaluation'.

    Returns:
        type: The dataloader class that meets the requirements in :attr:`config` and :attr:`phase`.
    """
    register_table = {
        "MultiDAE": _get_AE_dataloader,
        "MultiVAE": _get_AE_dataloader,
        'MacridVAE': _get_AE_dataloader,
        'CDAE': _get_AE_dataloader,
        'ENMF': _get_AE_dataloader,
        'RaCT': _get_AE_dataloader,
        'RecVAE': _get_AE_dataloader,
        'CL4Rec': _get_CL_dataloader,
        'CoSeRec': _get_CL_dataloader,
        'DuoRec': _get_CL_dataloader,
        'MyRec': _get_CL_dataloader,
        'MyRec2': _get_CL_dataloader,
        'MyRec3': _get_CL_dataloader,
        'MyRec4': _get_CL_dataloader,
        'MyRec5': _get_CL_dataloader,
        'MyRec6': _get_CL_dataloader,
        'MyRec7': _get_CL_dataloader,
        'MyRec8': _get_CL_dataloader,
        'BiSASRec': _get_CL_dataloader,
        'BiCL4Rec': _get_CL_dataloader,
        'BiCL4Caser': _get_CL_dataloader,
    }
    if config['model'] in register_table:
        return register_table[config['model']](config, phase)

    model_type = config['MODEL_TYPE']
    if phase == 'train':
        if model_type != ModelType.KNOWLEDGE:
            return TrainDataLoader
        else:
            return KnowledgeBasedDataLoader
    else:
        eval_strategy = config['eval_neg_sample_args']['strategy']
        if eval_strategy in {'none', 'by'}:
            return NegSampleEvalDataLoader
        elif eval_strategy == 'full':
            return FullSortEvalDataLoader

def _get_CL_dataloader(config, phase):
    """Customized function for Contrastive Learning models to get correct dataloader class.

    Args:
        config (Config): An instance object of Config, used to record parameter information.
        phase (str): The stage of dataloader. It can only take two values: 'train' or 'evaluation'.

    Returns:
        type: The dataloader class that meets the requirements in :attr:`config` and :attr:`phase`.
    """
    if phase == 'train':
        if config['model'] == 'CL4Rec':
            return CL4RecTrainDataLoader
        elif config['model'] == 'CoSeRec':
            return CoSeRecTrainDataLoader
        elif config['model'] == 'DuoRec':
            return DuoRecTrainDataLoader
        elif config['model'] == 'MyRec3':
            return MyRec3TrainDataLoader
        elif config['model'] == 'MyRec5':
            return DuoRecTrainDataLoader
        elif config['model'] == 'MyRec8':
            return MyRec8TrainDataLoader
        elif config['model'] in ['MyRec4', 'MyRec6', 'MyRec7', 'BiSASRec']:
            return MyRec4TrainDataLoader
        elif config['model'] in ['BiCL4Rec', 'BiCL4Caser']:
            return BiCL4RecTrainDataLoader
        return CLTrainDataLoader
    else:
        eval_strategy = config['eval_neg_sample_args']['strategy']
        if eval_strategy in {'none', 'by'}:
            return NegSampleEvalDataLoader
        elif eval_strategy == 'full':
            return FullSortEvalDataLoader

def _get_AE_dataloader(config, phase):
    """Customized function for VAE models to get correct dataloader class.

    Args:
        config (Config): An instance object of Config, used to record parameter information.
        phase (str): The stage of dataloader. It can only take two values: 'train' or 'evaluation'.

    Returns:
        type: The dataloader class that meets the requirements in :attr:`config` and :attr:`phase`.
    """
    if phase == 'train':
        return UserDataLoader
    else:
        eval_strategy = config['eval_neg_sample_args']['strategy']
        if eval_strategy in {'none', 'by'}:
            return NegSampleEvalDataLoader
        elif eval_strategy == 'full':
            return FullSortEvalDataLoader


def create_samplers(config, dataset, built_datasets):
    """Create sampler for training, validation and testing.

    Args:
        config (Config): An instance object of Config, used to record parameter information.
        dataset (Dataset): An instance object of Dataset, which contains all interaction records.
        built_datasets (list of Dataset): A list of split Dataset, which contains dataset for
            training, validation and testing.

    Returns:
        tuple:
            - train_sampler (AbstractSampler): The sampler for training.
            - valid_sampler (AbstractSampler): The sampler for validation.
            - test_sampler (AbstractSampler): The sampler for testing.
    """
    phases = ['train', 'valid', 'test']
    train_neg_sample_args = config['train_neg_sample_args']
    eval_neg_sample_args = config['eval_neg_sample_args']
    sampler = None
    train_sampler, valid_sampler, test_sampler = None, None, None

    if train_neg_sample_args['strategy'] != 'none':
        if not config['repeatable']:
            sampler = Sampler(phases, built_datasets, train_neg_sample_args['distribution'])
        else:
            sampler = RepeatableSampler(phases, dataset, train_neg_sample_args['distribution'])
        train_sampler = sampler.set_phase('train')

    if eval_neg_sample_args['strategy'] != 'none':
        if sampler is None:
            if not config['repeatable']:
                sampler = Sampler(phases, built_datasets, eval_neg_sample_args['distribution'])
            else:
                sampler = RepeatableSampler(phases, dataset, eval_neg_sample_args['distribution'])
        else:
            sampler.set_distribution(eval_neg_sample_args['distribution'])
        valid_sampler = sampler.set_phase('valid')
        test_sampler = sampler.set_phase('test')

    return train_sampler, valid_sampler, test_sampler<|MERGE_RESOLUTION|>--- conflicted
+++ resolved
@@ -80,11 +80,7 @@
     return dataloaders
 
 
-<<<<<<< HEAD
-def data_preparation(config, dataset, save=False, train_drop_ratio=0.):
-=======
 def data_preparation(config, dataset, save=False, drop_inter_ratio=0., drop_user_ratio=0.):
->>>>>>> 7297f461
     """Split the dataset by :attr:`config['eval_args']` and create training, validation and test dataloader.
 
     Args:
@@ -100,11 +96,7 @@
             - test_data (AbstractDataLoader): The dataloader for testing.
     """
     model_type = config['MODEL_TYPE']
-<<<<<<< HEAD
-    built_datasets = dataset.build(train_drop_ratio)
-=======
     built_datasets = dataset.build(drop_inter_ratio=config['drop_inter_ratio'], drop_user_ratio=config['drop_user_ratio'])
->>>>>>> 7297f461
     logger = getLogger()
 
     train_dataset, valid_dataset, test_dataset = built_datasets
