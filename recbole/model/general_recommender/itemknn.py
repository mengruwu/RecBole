# -*- coding: utf-8 -*-
# @Time   : 2020/8/18
# @Author : Zihan Lin
# @Email  : linzihan.super@foxmail.com

r"""
ItemKNN
################################################
Reference:
    Aiolli,F et al. Efficient top-n recommendation for very large scale binary rated datasets.
    In Proceedings of the 7th ACM conference on Recommender systems (pp. 273-280). ACM.
"""

import numpy as np
import scipy.sparse as sp
import torch

from recbole.model.abstract_recommender import GeneralRecommender
from recbole.utils import InputType, ModelType


class ComputeSimilarity:

    def __init__(self, dataMatrix, topk=100, shrink=0, normalize=True):
        r"""Computes the cosine similarity of dataMatrix

        If it is computed on :math:`URM=|users| \times |items|`, pass the URM.

        If it is computed on :math:`ICM=|items| \times |features|`, pass the ICM transposed.

        Args:
            dataMatrix (scipy.sparse.csr_matrix): The sparse data matrix.
            topk (int) : The k value in KNN.
            shrink (int) :  hyper-parameter in calculate cosine distance.
            normalize (bool):   If True divide the dot product by the product of the norms.
        """

        super(ComputeSimilarity, self).__init__()

        self.shrink = shrink
        self.normalize = normalize

        self.n_rows, self.n_columns = dataMatrix.shape
        self.TopK = min(topk, self.n_columns)

        self.dataMatrix = dataMatrix.copy()

    def compute_similarity(self, method, block_size=100):
        r"""Compute the similarity for the given dataset

        Args:
            method (str) : Caculate the similarity of users if method is 'user', otherwise, calculate the similarity of items.
            block_size (int): divide matrix to :math:`n\_rows \div block\_size` to calculate cosine_distance if method is 'user',
                 otherwise, divide matrix to :math:`n\_columns \div block\_size`. 

        Returns:

            list: The similar nodes, if method is 'user', the shape is [number of users, neigh_num], 
            else, the shape is [number of items, neigh_num].
            scipy.sparse.csr_matrix: sparse matrix W, if method is 'user', the shape is [self.n_rows, self.n_rows],
            else, the shape is [self.n_columns, self.n_columns].
        """

        values = []
        rows = []
        cols = []
        neigh = []

        self.dataMatrix = self.dataMatrix.astype(np.float32)

        # Compute sum of squared values to be used in normalization
        if method == 'user':
            sumOfSquared = np.array(self.dataMatrix.power(2).sum(axis=1)).ravel()
            end_local = self.n_rows
        elif method == 'item':
            sumOfSquared = np.array(self.dataMatrix.power(2).sum(axis=0)).ravel()
            end_local = self.n_columns
        else:
            raise NotImplementedError("Make sure 'method' in ['user', 'item']!")
        sumOfSquared = np.sqrt(sumOfSquared)

        start_block = 0

        # Compute all similarities using vectorization
        while start_block < end_local:

            end_block = min(start_block + block_size, end_local)
            this_block_size = end_block - start_block

            # All data points for a given user or item
            if method == 'user':
                data = self.dataMatrix[start_block:end_block, :]
            else:
                data = self.dataMatrix[:, start_block:end_block]
            data = data.toarray().squeeze()

            if data.ndim == 1:
                data = np.expand_dims(data, axis=1)

            # Compute similarities

            if method == 'user':
                this_block_weights = self.dataMatrix.dot(data.T)
            else:
                this_block_weights = self.dataMatrix.T.dot(data)

            for index_in_block in range(this_block_size):

                if this_block_size == 1:
                    this_line_weights = this_block_weights.squeeze()
                else:
                    this_line_weights = this_block_weights[:, index_in_block]

                Index = index_in_block + start_block
                this_line_weights[Index] = 0.0

                # Apply normalization and shrinkage, ensure denominator != 0
                if self.normalize:
                    denominator = sumOfSquared[Index] * sumOfSquared + self.shrink + 1e-6
                    this_line_weights = np.multiply(this_line_weights, 1 / denominator)

                elif self.shrink != 0:
                    this_line_weights = this_line_weights / self.shrink

                # Sort indices and select TopK
                # Sorting is done in three steps. Faster then plain np.argsort for higher number of users or items
                # - Partition the data to extract the set of relevant users or items
                # - Sort only the relevant users or items
                # - Get the original index
                relevant_partition = (-this_line_weights).argpartition(self.TopK - 1)[0:self.TopK]
                relevant_partition_sorting = np.argsort(-this_line_weights[relevant_partition])
                top_k_idx = relevant_partition[relevant_partition_sorting]
                neigh.append(top_k_idx)

                # Incrementally build sparse matrix, do not add zeros
                notZerosMask = this_line_weights[top_k_idx] != 0.0
                numNotZeros = np.sum(notZerosMask)

                values.extend(this_line_weights[top_k_idx][notZerosMask])
                if method == 'user':
                    rows.extend(np.ones(numNotZeros) * Index)
                    cols.extend(top_k_idx[notZerosMask])
                else:
                    rows.extend(top_k_idx[notZerosMask])
                    cols.extend(np.ones(numNotZeros) * Index)

            start_block += block_size

<<<<<<< HEAD
        W_sparse = sp.csr_matrix((values, (rows, cols)), shape=(self.n_columns, self.n_columns), dtype=np.float32)
        return W_sparse.tocsc()
=======
        # End while
        if method == 'user':
            W_sparse = sp.csr_matrix((values, (rows, cols)), shape=(self.n_rows, self.n_rows), dtype=np.float32)
        else:
            W_sparse = sp.csr_matrix((values, (rows, cols)), shape=(self.n_columns, self.n_columns), dtype=np.float32)
        return neigh, W_sparse.tocsc()
>>>>>>> 542857e8


class ItemKNN(GeneralRecommender):
    r"""ItemKNN is a basic model that compute item similarity with the interaction matrix.

    """
    input_type = InputType.POINTWISE
    type = ModelType.TRADITIONAL

    def __init__(self, config, dataset):
        super(ItemKNN, self).__init__(config, dataset)

        # load parameters info
        self.k = config['k']
        self.shrink = config['shrink'] if 'shrink' in config else 0.0

        self.interaction_matrix = dataset.inter_matrix(form='csr').astype(np.float32)
        shape = self.interaction_matrix.shape
        assert self.n_users == shape[0] and self.n_items == shape[1]
        _, self.w = ComputeSimilarity(self.interaction_matrix, topk=self.k,
                                      shrink=self.shrink).compute_similarity('item')
        self.pred_mat = self.interaction_matrix.dot(self.w).tolil()

        self.fake_loss = torch.nn.Parameter(torch.zeros(1))

    def forward(self, user, item):
        pass

    def calculate_loss(self, interaction):
        return torch.nn.Parameter(torch.zeros(1))

    def predict(self, interaction):
        user = interaction[self.USER_ID]
        item = interaction[self.ITEM_ID]
        user = user.cpu().numpy().astype(int)
        item = item.cpu().numpy().astype(int)
        result = []

        for index in range(len(user)):
            uid = user[index]
            iid = item[index]
            score = self.pred_mat[uid, iid]
            result.append(score)
        result = torch.from_numpy(np.array(result)).to(self.device)
        return result

    def full_sort_predict(self, interaction):
        user = interaction[self.USER_ID]
        user = user.cpu().numpy()

        score = self.pred_mat[user, :].toarray().flatten()
        result = torch.from_numpy(score).to(self.device)

        return result<|MERGE_RESOLUTION|>--- conflicted
+++ resolved
@@ -146,17 +146,12 @@
 
             start_block += block_size
 
-<<<<<<< HEAD
-        W_sparse = sp.csr_matrix((values, (rows, cols)), shape=(self.n_columns, self.n_columns), dtype=np.float32)
-        return W_sparse.tocsc()
-=======
         # End while
         if method == 'user':
             W_sparse = sp.csr_matrix((values, (rows, cols)), shape=(self.n_rows, self.n_rows), dtype=np.float32)
         else:
             W_sparse = sp.csr_matrix((values, (rows, cols)), shape=(self.n_columns, self.n_columns), dtype=np.float32)
         return neigh, W_sparse.tocsc()
->>>>>>> 542857e8
 
 
 class ItemKNN(GeneralRecommender):
