# @Time   : 2020/6/28
# @Author : Zihan Lin
# @Email  : linzihan.super@foxmail.com

# UPDATE
# @Time   : 2020/10/04, 2021/3/2, 2021/2/17, 2021/6/30, 2022/7/6
# @Author : Shanlei Mu, Yupeng Hou, Jiawei Guan, Xingyu Pan, Gaowei Zhang
# @Email  : slmu@ruc.edu.cn, houyupeng@ruc.edu.cn, Guanjw@ruc.edu.cn, xy_pan@foxmail.com, zgw15630559577@163.com

"""
recbole.config.configurator
################################
"""

import re
import os
import sys
import yaml
from logging import getLogger

from recbole.evaluator import metric_types, smaller_metrics
from recbole.utils import (
    get_model,
    Enum,
    EvaluatorType,
    ModelType,
    InputType,
    general_arguments,
    training_arguments,
    evaluation_arguments,
    dataset_arguments,
    set_color,
)


class Config(object):
    """Configurator module that load the defined parameters.

    Configurator module will first load the default parameters from the fixed properties in RecBole and then
    load parameters from the external input.

    External input supports three kind of forms: config file, command line and parameter dictionaries.

    - config file: It's a file that record the parameters to be modified or added. It should be in ``yaml`` format,
      e.g. a config file is 'example.yaml', the content is:

        learning_rate: 0.001

        train_batch_size: 2048

    - command line: It should be in the format as '---learning_rate=0.001'

    - parameter dictionaries: It should be a dict, where the key is parameter name and the value is parameter value,
      e.g. config_dict = {'learning_rate': 0.001}

    Configuration module allows the above three kind of external input format to be used together,
    the priority order is as following:

    command line > parameter dictionaries > config file

    e.g. If we set learning_rate=0.01 in config file, learning_rate=0.02 in command line,
    learning_rate=0.03 in parameter dictionaries.

    Finally the learning_rate is equal to 0.02.
    """

    def __init__(
        self, model=None, dataset=None, config_file_list=None, config_dict=None
    ):
        """
        Args:
            model (str/AbstractRecommender): the model name or the model class, default is None, if it is None, config
            will search the parameter 'model' from the external input as the model name or model class.
            dataset (str): the dataset name, default is None, if it is None, config will search the parameter 'dataset'
            from the external input as the dataset name.
            config_file_list (list of str): the external config file, it allows multiple config files, default is None.
            config_dict (dict): the external parameter dictionaries, default is None.
        """
        self._init_parameters_category()
        self.yaml_loader = self._build_yaml_loader()
        self.file_config_dict = self._load_config_files(config_file_list)
        self.variable_config_dict = self._load_variable_config_dict(config_dict)
        self.cmd_config_dict = self._load_cmd_line()
        self._merge_external_config_dict()

        self.model, self.model_class, self.dataset = self._get_model_and_dataset(
            model, dataset
        )
        self._load_internal_config_dict(self.model, self.model_class, self.dataset)
        self.final_config_dict = self._get_final_config_dict()
        self._set_default_parameters()
        self._init_device()
        self._set_train_neg_sample_args()
        self._set_eval_neg_sample_args()

    def _init_parameters_category(self):
        self.parameters = dict()
        self.parameters["General"] = general_arguments
        self.parameters["Training"] = training_arguments
        self.parameters["Evaluation"] = evaluation_arguments
        self.parameters["Dataset"] = dataset_arguments

    def _build_yaml_loader(self):
        loader = yaml.FullLoader
        loader.add_implicit_resolver(
            "tag:yaml.org,2002:float",
            re.compile(
                """^(?:
             [-+]?(?:[0-9][0-9_]*)\\.[0-9_]*(?:[eE][-+]?[0-9]+)?
            |[-+]?(?:[0-9][0-9_]*)(?:[eE][-+]?[0-9]+)
            |\\.[0-9_]+(?:[eE][-+][0-9]+)?
            |[-+]?[0-9][0-9_]*(?::[0-5]?[0-9])+\\.[0-9_]*
            |[-+]?\\.(?:inf|Inf|INF)
            |\\.(?:nan|NaN|NAN))$""",
                re.X,
            ),
            list("-+0123456789."),
        )
        return loader

    def _convert_config_dict(self, config_dict):
        r"""This function convert the str parameters to their original type."""
        for key in config_dict:
            param = config_dict[key]
            if not isinstance(param, str):
                continue
            try:
                value = eval(param)
                if value is not None and not isinstance(
                    value, (str, int, float, list, tuple, dict, bool, Enum)
                ):
                    value = param
            except (NameError, SyntaxError, TypeError):
                if isinstance(param, str):
                    if param.lower() == "true":
                        value = True
                    elif param.lower() == "false":
                        value = False
                    else:
                        value = param
                else:
                    value = param
            config_dict[key] = value
        return config_dict

    def _load_config_files(self, file_list):
        file_config_dict = dict()
        if file_list:
            for file in file_list:
                with open(file, "r", encoding="utf-8") as f:
                    file_config_dict.update(
                        yaml.load(f.read(), Loader=self.yaml_loader)
                    )
        return file_config_dict

    def _load_variable_config_dict(self, config_dict):
        # HyperTuning may set the parameters such as mlp_hidden_size in NeuMF in the format of ['[]', '[]']
        # then config_dict will receive a str '[]', but indeed it's a list []
        # temporarily use _convert_config_dict to solve this problem
        return self._convert_config_dict(config_dict) if config_dict else dict()

    def _load_cmd_line(self):
        r"""Read parameters from command line and convert it to str."""
        cmd_config_dict = dict()
        unrecognized_args = []
        if "ipykernel_launcher" not in sys.argv[0]:
            for arg in sys.argv[1:]:
                if not arg.startswith("--") or len(arg[2:].split("=")) != 2:
                    unrecognized_args.append(arg)
                    continue
                cmd_arg_name, cmd_arg_value = arg[2:].split("=")
                if (
                    cmd_arg_name in cmd_config_dict
                    and cmd_arg_value != cmd_config_dict[cmd_arg_name]
                ):
                    raise SyntaxError(
                        "There are duplicate commend arg '%s' with different value."
                        % arg
                    )
                else:
                    cmd_config_dict[cmd_arg_name] = cmd_arg_value
        if len(unrecognized_args) > 0:
            logger = getLogger()
            logger.warning(
                "command line args [{}] will not be used in RecBole".format(
                    " ".join(unrecognized_args)
                )
            )
        cmd_config_dict = self._convert_config_dict(cmd_config_dict)
        return cmd_config_dict

    def _merge_external_config_dict(self):
        external_config_dict = dict()
        external_config_dict.update(self.file_config_dict)
        external_config_dict.update(self.variable_config_dict)
        external_config_dict.update(self.cmd_config_dict)
        self.external_config_dict = external_config_dict

    def _get_model_and_dataset(self, model, dataset):

        if model is None:
            try:
                model = self.external_config_dict["model"]
            except KeyError:
                raise KeyError(
                    "model need to be specified in at least one of the these ways: "
                    "[model variable, config file, config dict, command line] "
                )
        if not isinstance(model, str):
            final_model_class = model
            final_model = model.__name__
        else:
            final_model = model
            final_model_class = get_model(final_model)

        if dataset is None:
            try:
                final_dataset = self.external_config_dict["dataset"]
            except KeyError:
                raise KeyError(
                    "dataset need to be specified in at least one of the these ways: "
                    "[dataset variable, config file, config dict, command line] "
                )
        else:
            final_dataset = dataset

        return final_model, final_model_class, final_dataset

    def _update_internal_config_dict(self, file):
        with open(file, "r", encoding="utf-8") as f:
            config_dict = yaml.load(f.read(), Loader=self.yaml_loader)
            if config_dict is not None:
                self.internal_config_dict.update(config_dict)
        return config_dict

    def _load_internal_config_dict(self, model, model_class, dataset):
        current_path = os.path.dirname(os.path.realpath(__file__))
        overall_init_file = os.path.join(current_path, "../properties/overall.yaml")
        model_init_file = os.path.join(
            current_path, "../properties/model/" + model + ".yaml"
        )
        sample_init_file = os.path.join(
            current_path, "../properties/dataset/sample.yaml"
        )
        dataset_init_file = os.path.join(
            current_path, "../properties/dataset/" + dataset + ".yaml"
        )

        quick_start_config_path = os.path.join(
            current_path, "../properties/quick_start_config/"
        )
        context_aware_init = os.path.join(quick_start_config_path, "context-aware.yaml")
        context_aware_on_ml_100k_init = os.path.join(
            quick_start_config_path, "context-aware_ml-100k.yaml"
        )
        DIN_init = os.path.join(quick_start_config_path, "sequential_DIN.yaml")
        DIN_on_ml_100k_init = os.path.join(
            quick_start_config_path, "sequential_DIN_on_ml-100k.yaml"
        )
        sequential_init = os.path.join(quick_start_config_path, "sequential.yaml")
        special_sequential_on_ml_100k_init = os.path.join(
            quick_start_config_path, "special_sequential_on_ml-100k.yaml"
        )
        sequential_embedding_model_init = os.path.join(
            quick_start_config_path, "sequential_embedding_model.yaml"
        )
        knowledge_base_init = os.path.join(
            quick_start_config_path, "knowledge_base.yaml"
        )

        self.internal_config_dict = dict()
        for file in [
            overall_init_file,
            model_init_file,
            sample_init_file,
            dataset_init_file,
        ]:
            if os.path.isfile(file):
                config_dict = self._update_internal_config_dict(file)
                if file == dataset_init_file:
                    self.parameters["Dataset"] += [
                        key
                        for key in config_dict.keys()
                        if key not in self.parameters["Dataset"]
                    ]

        self.internal_config_dict["MODEL_TYPE"] = model_class.type
        if self.internal_config_dict["MODEL_TYPE"] == ModelType.GENERAL:
            pass
        elif self.internal_config_dict["MODEL_TYPE"] in {
            ModelType.CONTEXT,
            ModelType.DECISIONTREE,
        }:
            self._update_internal_config_dict(context_aware_init)
            if dataset == "ml-100k":
                self._update_internal_config_dict(context_aware_on_ml_100k_init)
        elif self.internal_config_dict["MODEL_TYPE"] == ModelType.SEQUENTIAL:
            if model in ["DIN", "DIEN"]:
                self._update_internal_config_dict(DIN_init)
                if dataset == "ml-100k":
                    self._update_internal_config_dict(DIN_on_ml_100k_init)
            elif model in ["GRU4RecKG", "KSR"]:
                self._update_internal_config_dict(sequential_embedding_model_init)
            else:
                self._update_internal_config_dict(sequential_init)
                if dataset == "ml-100k" and model in [
                    "GRU4RecF",
                    "SASRecF",
                    "FDSA",
                    "S3Rec",
                ]:
                    self._update_internal_config_dict(
                        special_sequential_on_ml_100k_init
                    )

        elif self.internal_config_dict["MODEL_TYPE"] == ModelType.KNOWLEDGE:
            self._update_internal_config_dict(knowledge_base_init)

    def _get_final_config_dict(self):
        final_config_dict = dict()
        final_config_dict.update(self.internal_config_dict)
        final_config_dict.update(self.external_config_dict)
        return final_config_dict

    def _set_default_parameters(self):
        self.final_config_dict["dataset"] = self.dataset
        self.final_config_dict["model"] = self.model
        if self.dataset == "ml-100k":
            current_path = os.path.dirname(os.path.realpath(__file__))
            self.final_config_dict["data_path"] = os.path.join(
                current_path, "../dataset_example/" + self.dataset
            )
        else:
<<<<<<< HEAD
            self.final_config_dict['data_path'] = os.path.join(self.final_config_dict['data_path'], self.dataset)

        if hasattr(self.model_class, 'input_type'):
            self.final_config_dict['MODEL_INPUT_TYPE'] = self.model_class.input_type
        elif 'loss_type' in self.final_config_dict:
            if self.final_config_dict['loss_type'] in ['CE']:
                if self.final_config_dict['MODEL_TYPE'] == ModelType.SEQUENTIAL and \
                   self.final_config_dict['neg_sampling'] is not None:
                    raise ValueError(f"neg_sampling [{self.final_config_dict['neg_sampling']}] should be None "
                                     f"when the loss_type is CE.")
                self.final_config_dict['MODEL_INPUT_TYPE'] = InputType.POINTWISE
            elif self.final_config_dict['loss_type'] in ['BPR', 'BCE']:
                self.final_config_dict['MODEL_INPUT_TYPE'] = InputType.PAIRWISE
=======
            self.final_config_dict["data_path"] = os.path.join(
                self.final_config_dict["data_path"], self.dataset
            )

        if hasattr(self.model_class, "input_type"):
            self.final_config_dict["MODEL_INPUT_TYPE"] = self.model_class.input_type
        elif "loss_type" in self.final_config_dict:
            if self.final_config_dict["loss_type"] in ["CE"]:
                if (
                    self.final_config_dict["MODEL_TYPE"] == ModelType.SEQUENTIAL
                    and self.final_config_dict["train_neg_sample_args"] is not None
                ):
                    raise ValueError(
                        f"train_neg_sample_args [{self.final_config_dict['train_neg_sample_args']}] should be None "
                        f"when the loss_type is CE."
                    )
                self.final_config_dict["MODEL_INPUT_TYPE"] = InputType.POINTWISE
            elif self.final_config_dict["loss_type"] in ["BPR"]:
                self.final_config_dict["MODEL_INPUT_TYPE"] = InputType.PAIRWISE
>>>>>>> 51392878
        else:
            raise ValueError(
                "Either Model has attr 'input_type',"
                "or arg 'loss_type' should exist in config."
            )

        metrics = self.final_config_dict["metrics"]
        if isinstance(metrics, str):
            self.final_config_dict["metrics"] = [metrics]

        eval_type = set()
        for metric in self.final_config_dict["metrics"]:
            if metric.lower() in metric_types:
                eval_type.add(metric_types[metric.lower()])
            else:
                raise NotImplementedError(f"There is no metric named '{metric}'")
        if len(eval_type) > 1:
            raise RuntimeError(
                "Ranking metrics and value metrics can not be used at the same time."
            )
        self.final_config_dict["eval_type"] = eval_type.pop()

        if (
            self.final_config_dict["MODEL_TYPE"] == ModelType.SEQUENTIAL
            and not self.final_config_dict["repeatable"]
        ):
            raise ValueError(
                "Sequential models currently only support repeatable recommendation, "
                "please set `repeatable` as `True`."
            )

        valid_metric = self.final_config_dict["valid_metric"].split("@")[0]
        self.final_config_dict["valid_metric_bigger"] = (
            False if valid_metric.lower() in smaller_metrics else True
        )

        topk = self.final_config_dict["topk"]
        if isinstance(topk, (int, list)):
            if isinstance(topk, int):
                topk = [topk]
            for k in topk:
                if k <= 0:
                    raise ValueError(
                        f"topk must be a positive integer or a list of positive integers, but get `{k}`"
                    )
            self.final_config_dict["topk"] = topk
        else:
            raise TypeError(f"The topk [{topk}] must be a integer, list")

        if "additional_feat_suffix" in self.final_config_dict:
            ad_suf = self.final_config_dict["additional_feat_suffix"]
            if isinstance(ad_suf, str):
                self.final_config_dict["additional_feat_suffix"] = [ad_suf]

        # train_neg_sample_args checking
        default_train_neg_sample_args = {
            "distribution": "uniform",
            "sample_num": 1,
            "alpha": 1.0,
            "dynamic": False,
            "candidate_num": 0,
        }

        if (
            self.final_config_dict.get("neg_sampling", None) is not None
            or self.final_config_dict.get("training_neg_sample_num", None) is not None
        ):
            logger = getLogger()
            logger.warning(
                "Warning: Parameter 'neg_sampling' or 'training_neg_sample_num' has been deprecated in the new version, "
                "please use 'train_neg_sample_args' instead and check the API documentation for proper usage."
            )

        if self.final_config_dict["train_neg_sample_args"] is not None:
            if not isinstance(self.final_config_dict["train_neg_sample_args"], dict):
                raise ValueError(
                    f"train_neg_sample_args:[{self.final_config_dict['train_neg_sample_args']}] should be a dict."
                )
            for op_args in default_train_neg_sample_args:
                if op_args not in self.final_config_dict["train_neg_sample_args"]:
                    self.final_config_dict["train_neg_sample_args"][
                        op_args
                    ] = default_train_neg_sample_args[op_args]

        # eval_args checking
        default_eval_args = {
            "split": {"RS": [0.8, 0.1, 0.1]},
            "order": "RO",
            "group_by": "user",
            "mode": "full",
        }
        if not isinstance(self.final_config_dict["eval_args"], dict):
            raise ValueError(
                f"eval_args:[{self.final_config_dict['eval_args']}] should be a dict."
            )
        for op_args in default_eval_args:
            if op_args not in self.final_config_dict["eval_args"]:
                self.final_config_dict["eval_args"][op_args] = default_eval_args[
                    op_args
                ]

        if (
            self.final_config_dict["eval_args"]["mode"] == "full"
            and self.final_config_dict["eval_type"] == EvaluatorType.VALUE
        ):
            raise NotImplementedError(
                "Full sort evaluation do not match value-based metrics!"
            )

    def _init_device(self):
        if isinstance(self.final_config_dict["gpu_id"], tuple):
            self.final_config_dict["gpu_id"] = ",".join(
                map(str, list(self.final_config_dict["gpu_id"]))
            )
        else:
            self.final_config_dict["gpu_id"] = str(self.final_config_dict["gpu_id"])
        gpu_id = self.final_config_dict["gpu_id"]
        os.environ["CUDA_VISIBLE_DEVICES"] = gpu_id
        import torch

        if "local_rank" not in self.final_config_dict:
            self.final_config_dict["single_spec"] = True
            self.final_config_dict["local_rank"] = 0
            self.final_config_dict["device"] = (
                torch.device("cpu")
                if len(gpu_id) == 0 or not torch.cuda.is_available()
                else torch.device("cuda")
            )
        else:
            assert len(gpu_id.split(",")) >= self.final_config_dict["nproc"]
            torch.distributed.init_process_group(
                backend="nccl",
                rank=self.final_config_dict["local_rank"]
                + self.final_config_dict["offset"],
                world_size=self.final_config_dict["world_size"],
                init_method="tcp://"
                + self.final_config_dict["ip"]
                + ":"
                + str(self.final_config_dict["port"]),
            )
            self.final_config_dict["device"] = torch.device(
                "cuda", self.final_config_dict["local_rank"]
            )
            self.final_config_dict["single_spec"] = False
            torch.cuda.set_device(self.final_config_dict["local_rank"])
            if self.final_config_dict["local_rank"] != 0:
                self.final_config_dict["state"] = "error"
                self.final_config_dict["show_progress"] = False
                self.final_config_dict["verbose"] = False

    def _set_train_neg_sample_args(self):
        train_neg_sample_args = self.final_config_dict["train_neg_sample_args"]
        if train_neg_sample_args is None or train_neg_sample_args == "None":
            self.final_config_dict["train_neg_sample_args"] = {
                "distribution": "none",
                "sample_num": "none",
                "alpha": "none",
                "dynamic": False,
                "candidate_num": 0,
            }
        else:
            if not isinstance(train_neg_sample_args, dict):
                raise ValueError(
                    f"train_neg_sample_args:[{train_neg_sample_args}] should be a dict."
                )

            distribution = train_neg_sample_args["distribution"]
            if distribution is None or distribution == "None":
                self.final_config_dict["train_neg_sample_args"] = {
                    "distribution": "none",
                    "sample_num": "none",
                    "alpha": "none",
                    "dynamic": False,
                    "candidate_num": 0,
                }
            elif distribution not in ["uniform", "popularity"]:
                raise ValueError(
                    f"The distribution [{distribution}] of train_neg_sample_args "
                    f"should in ['uniform', 'popularity']"
                )

    def _set_eval_neg_sample_args(self):
        eval_mode = self.final_config_dict["eval_args"]["mode"]
        if not isinstance(eval_mode, str):
            raise ValueError(f"mode [{eval_mode}] in eval_args should be a str.")
        if eval_mode == "labeled":
            eval_neg_sample_args = {"distribution": "none", "sample_num": "none"}
        elif eval_mode == "full":
            eval_neg_sample_args = {"distribution": "uniform", "sample_num": "none"}
        elif eval_mode[0:3] == "uni":
            sample_num = int(eval_mode[3:])
            eval_neg_sample_args = {"distribution": "uniform", "sample_num": sample_num}
        elif eval_mode[0:3] == "pop":
            sample_num = int(eval_mode[3:])
            eval_neg_sample_args = {
                "distribution": "popularity",
                "sample_num": sample_num,
            }
        else:
            raise ValueError(f"the mode [{eval_mode}] in eval_args is not supported.")
        self.final_config_dict["eval_neg_sample_args"] = eval_neg_sample_args

    def __setitem__(self, key, value):
        if not isinstance(key, str):
            raise TypeError("index must be a str.")
        self.final_config_dict[key] = value

    def __getattr__(self, item):
        if "final_config_dict" not in self.__dict__:
            raise AttributeError(
                f"'Config' object has no attribute 'final_config_dict'"
            )
        if item in self.final_config_dict:
            return self.final_config_dict[item]
        raise AttributeError(f"'Config' object has no attribute '{item}'")

    def __getitem__(self, item):
        if item in self.final_config_dict:
            return self.final_config_dict[item]
        else:
            return None

    def __contains__(self, key):
        if not isinstance(key, str):
            raise TypeError("index must be a str.")
        return key in self.final_config_dict

    def __str__(self):
        args_info = "\n"
        for category in self.parameters:
            args_info += set_color(category + " Hyper Parameters:\n", "pink")
            args_info += "\n".join(
                [
                    (
                        set_color("{}", "cyan") + " =" + set_color(" {}", "yellow")
                    ).format(arg, value)
                    for arg, value in self.final_config_dict.items()
                    if arg in self.parameters[category]
                ]
            )
            args_info += "\n\n"

        args_info += set_color("Other Hyper Parameters: \n", "pink")
        args_info += "\n".join(
            [
                (set_color("{}", "cyan") + " = " + set_color("{}", "yellow")).format(
                    arg, value
                )
                for arg, value in self.final_config_dict.items()
                if arg
                not in {_ for args in self.parameters.values() for _ in args}.union(
                    {"model", "dataset", "config_files"}
                )
            ]
        )
        args_info += "\n\n"
        return args_info

    def __repr__(self):
        return self.__str__()<|MERGE_RESOLUTION|>--- conflicted
+++ resolved
@@ -331,21 +331,6 @@
                 current_path, "../dataset_example/" + self.dataset
             )
         else:
-<<<<<<< HEAD
-            self.final_config_dict['data_path'] = os.path.join(self.final_config_dict['data_path'], self.dataset)
-
-        if hasattr(self.model_class, 'input_type'):
-            self.final_config_dict['MODEL_INPUT_TYPE'] = self.model_class.input_type
-        elif 'loss_type' in self.final_config_dict:
-            if self.final_config_dict['loss_type'] in ['CE']:
-                if self.final_config_dict['MODEL_TYPE'] == ModelType.SEQUENTIAL and \
-                   self.final_config_dict['neg_sampling'] is not None:
-                    raise ValueError(f"neg_sampling [{self.final_config_dict['neg_sampling']}] should be None "
-                                     f"when the loss_type is CE.")
-                self.final_config_dict['MODEL_INPUT_TYPE'] = InputType.POINTWISE
-            elif self.final_config_dict['loss_type'] in ['BPR', 'BCE']:
-                self.final_config_dict['MODEL_INPUT_TYPE'] = InputType.PAIRWISE
-=======
             self.final_config_dict["data_path"] = os.path.join(
                 self.final_config_dict["data_path"], self.dataset
             )
@@ -363,9 +348,8 @@
                         f"when the loss_type is CE."
                     )
                 self.final_config_dict["MODEL_INPUT_TYPE"] = InputType.POINTWISE
-            elif self.final_config_dict["loss_type"] in ["BPR"]:
+            elif self.final_config_dict["loss_type"] in ["BPR", "BCE"]:
                 self.final_config_dict["MODEL_INPUT_TYPE"] = InputType.PAIRWISE
->>>>>>> 51392878
         else:
             raise ValueError(
                 "Either Model has attr 'input_type',"
