--- conflicted
+++ resolved
@@ -20,18 +20,13 @@
 import pickle
 
 from recbole.config import Config
-<<<<<<< HEAD
 from recbole.data import (
     create_dataset,
     data_preparation,
     save_split_dataloaders,
     load_split_dataloaders,
 )
-from recbole.utils import init_logger, get_model, get_trainer, init_seed, set_color
-=======
-from recbole.data import create_dataset, data_preparation, save_split_dataloaders, load_split_dataloaders
 from recbole.utils import init_logger, get_model, get_trainer, init_seed, set_color, get_flops
->>>>>>> ee0baab1
 
 
 def run_recbole(
